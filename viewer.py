'''3D Model Viewer Application using PyQt5 and VTK'''

# Standard library imports
import os # For file path operations
import math # For mathematical operations
import tempfile  # For creating temporary files

# Third-party imports
import vtk # VTK core
import laspy # For LAS loading
import numpy as np # For numerical operations
import pye57 # For E57 loading
import trimesh # For alternative OBJ loading

from PyQt5.QtCore import Qt # For Qt constants
from PyQt5.QtWidgets import (
    QMainWindow, QFileDialog, QAction, QInputDialog, QListWidget, QDockWidget,
    QDialog, QVBoxLayout, QHBoxLayout, QLabel, QSlider, QPushButton,
    QColorDialog, QSpinBox, QWidget, QPlainTextEdit  # Basic PyQt5 imports
)

<<<<<<< HEAD
import vtkmodules.qt  # Ensure VTK Qt support is loaded
# REMOVE legacy QGLWidget override (it can crash on macOS)
# vtkmodules.qt.QVTKRWIBase = 'QGLWidget'

# Qt widget compatibility: prefer NativeWidget, else classic Interactor
try:
    from vtkmodules.qt.QVTKRenderWindowInteractor import QVTKOpenGLNativeWidget as QVTKWidgetBase
    VTK_QT_WIDGET = "QVTKOpenGLNativeWidget"
except ImportError:
    from vtkmodules.qt.QVTKRenderWindowInteractor import QVTKRenderWindowInteractor as QVTKWidgetBase
    VTK_QT_WIDGET = "QVTKRenderWindowInteractor"
=======
import vtkmodules.qt # Ensure VTK Qt support is loaded
vtkmodules.qt.QVTKRWIBase = 'QGLWidget' # Ensure using QGLWidget
from vtkmodules.qt.QVTKRenderWindowInteractor import QVTKRenderWindowInteractor

>>>>>>> a361ff5f

DEFAULT_TEXTURE = "assets/default_texture.png"

def create_outline_actor(polydata):
    ''' LAS/E57 - Create an outline actor for the given polydata '''
    outline = vtk.vtkOutlineFilter()
    outline.SetInputData(polydata)
    outline_mapper = vtk.vtkPolyDataMapper()
    outline_mapper.SetInputConnection(outline.GetOutputPort())
    outline_actor = vtk.vtkActor()
    outline_actor.SetMapper(outline_mapper)
    outline_actor.GetProperty().SetColor(1, 1, 1)  # White box
    return outline_actor


def load_las_as_vtk(filename):
    '''Load LAS file and convert to VTK PolyData'''
    if not isinstance(filename, str) or not os.path.isfile(filename):
        raise ValueError(f"Invalid filename: {filename}")

    try:
        las = laspy.read(filename)
    except Exception as e:
        print(f"Error reading LAS file: {e}")
        return vtk.vtkPolyData()  # Return empty polydata on error

    if not hasattr(las, 'x') or not hasattr(las, 'y') or not hasattr(las, 'z'):
        print("LAS file missing coordinate data.")
        return vtk.vtkPolyData()

    points = np.vstack((las.x, las.y, las.z)).transpose()

    # Optional: color support if available
    has_color = all(hasattr(las, attr) for attr in ['red', 'green', 'blue'])
    colors = None
    if has_color and las.red is not None and las.green is not None and las.blue is not None:
        try:
            colors = np.vstack((las.red, las.green, las.blue)).transpose()
            colors = (colors / 65535.0 * 255).astype(np.uint8)  # Normalize to 0–255
        except Exception as e:
            print(f"Error processing color data: {e}")
            colors = None

    # Convert to VTK points
    vtk_points = vtk.vtkPoints()
    for pt in points:
        vtk_points.InsertNextPoint(pt)

    polydata = vtk.vtkPolyData()
    polydata.SetPoints(vtk_points)

    if colors is not None:
        vtk_colors = vtk.vtkUnsignedCharArray()
        vtk_colors.SetNumberOfComponents(3)
        vtk_colors.SetName("Colors")
        for c in colors:
            vtk_colors.InsertNextTuple3(*c)
        polydata.GetPointData().SetScalars(vtk_colors)
    else:
        print("No color data found or processed for LAS file.")

    return polydata


def load_e57_as_vtk(filename):
    ''' Load E57 file and convert to VTK PolyData '''
    try:
        e57 = pye57.E57(filename)
        scan = e57.read_scan(0)  # Read the first scan
    except Exception as e:
        print(f"Error reading E57 file: {e}")
        return vtk.vtkPolyData()

    try:
        points = np.vstack((scan["cartesianX"], scan["cartesianY"], scan["cartesianZ"])).transpose()
    except Exception as e:
        print(f"E57 missing coordinate data: {e}")
        return vtk.vtkPolyData()

    vtk_points = vtk.vtkPoints()
    for pt in points:
        vtk_points.InsertNextPoint(pt)

    polydata = vtk.vtkPolyData()
    polydata.SetPoints(vtk_points)

    # Optional: color support if available
    if all(k in scan for k in ("colorRed", "colorGreen", "colorBlue")):
        try:
            colors = np.vstack((scan["colorRed"], scan["colorGreen"], scan["colorBlue"])).transpose()
            # Normalize if data looks 16-bit
            if colors.max() > 255:
                colors = (colors / 65535.0 * 255.0)
            colors = colors.clip(0, 255).astype(np.uint8)
            vtk_colors = vtk.vtkUnsignedCharArray()
            vtk_colors.SetNumberOfComponents(3)
            vtk_colors.SetName("Colors")
            for c in colors:
                vtk_colors.InsertNextTuple3(*c)
            polydata.GetPointData().SetScalars(vtk_colors)
        except Exception as e:
            print(f"Error processing E57 color data: {e}")

    return polydata


class CustomQVTKRenderWindowInteractor(QVTKWidgetBase):
    """Custom QVTKRenderWindowInteractor to forward key and mouse events to parent."""
    def __init__(self, parent=None):
        super().__init__(parent)
        self.parent = parent

    def wheelEvent(self, event):
        camera = self.parent.renderer.GetActiveCamera()
        zoom_factor = 0.9 if event.angleDelta().y() < 0 else 1.1  # up=in, down=out on Mac
        camera.Dolly(zoom_factor)
        self.parent.renderer.ResetCameraClippingRange()
        self.parent.vtk_widget.GetRenderWindow().Render()

    def keyPressEvent(self, event):
        if self.parent.dialog_active:
            return
        # Forward B key to parent for background toggle
        if event.key() == Qt.Key_B:
            self.parent.toggle_background()
            return
        # Existing camera rotation logic
        camera = self.parent.renderer.GetActiveCamera()
        rotation_step = 5
        if event.key() == Qt.Key_Left:
            camera.Azimuth(rotation_step)
        elif event.key() == Qt.Key_Right:
            camera.Azimuth(-rotation_step)
        elif event.key() == Qt.Key_Up:
            camera.Elevation(-rotation_step)
        elif event.key() == Qt.Key_Down:
            camera.Elevation(rotation_step)
        camera.OrthogonalizeViewUp()
        self.parent.renderer.ResetCameraClippingRange()
        self.parent.vtk_widget.GetRenderWindow().Render()

        if event.key() == Qt.Key_Plus or event.key() == Qt.Key_Equal:
            camera.Dolly(1.1)  # Zoom in
            self.parent.renderer.ResetCameraClippingRange()
            self.parent.vtk_widget.GetRenderWindow().Render()
        elif event.key() == Qt.Key_Minus or event.key() == Qt.Key_Underscore:
            camera.Dolly(0.9)  # Zoom out
            self.parent.renderer.ResetCameraClippingRange()
            self.parent.vtk_widget.GetRenderWindow().Render()

    def mousePressEvent(self, event):
        """Handle mouse press events."""
        if self.parent.dialog_active:
            return  # Ignore mouse events if a dialog is active
        super().mousePressEvent(event)

    def mouseMoveEvent(self, event):
        """Handle mouse move events."""
        if self.parent.dialog_active:
            return  # Ignore mouse events if a dialog is active
        super().mouseMoveEvent(event)

    def mouseReleaseEvent(self, event):
        """Handle mouse release events."""
        if self.parent.dialog_active:
            return  # Ignore mouse events if a dialog is active
        super().mouseReleaseEvent(event)


class LightAdjustDialog(QDialog):
    '''Dialog for adjusting multiple lights.'''
    def __init__(self, parent, lights):
        super().__init__(parent)
        self.setWindowTitle("Custom Adjust Lights")
        self.lights = lights
        self.parent = parent
        main_layout = QVBoxLayout()
        row_layout = QHBoxLayout()  # Horizontal layout for all light controls
        self.controls = []

        for i, light in enumerate(self.lights):
            group = QVBoxLayout()
            group.addWidget(QLabel(f"Light {i+1}"))

            # Intensity slider
            intensity_slider = QSlider(Qt.Horizontal)
            intensity_slider.setMinimum(0)
            intensity_slider.setMaximum(100)
            intensity_slider.setValue(int(light.GetIntensity() * 100))
            intensity_slider.valueChanged.connect(lambda val, idx=i: self.update_intensity(idx, val))
            group.addWidget(QLabel("Intensity"))
            group.addWidget(intensity_slider)

            # Position controls
            pos_layout = QHBoxLayout()
            pos_layout.addWidget(QLabel("X"))
            x_spin = QSpinBox()
            x_spin.setRange(-10, 10)
            x_spin.setValue(int(light.GetPosition()[0]))
            x_spin.valueChanged.connect(lambda val, idx=i: self.update_position(idx, 0, val))
            pos_layout.addWidget(x_spin)

            pos_layout.addWidget(QLabel("Y"))
            y_spin = QSpinBox()
            y_spin.setRange(-10, 10)
            y_spin.setValue(int(light.GetPosition()[1]))
            y_spin.valueChanged.connect(lambda val, idx=i: self.update_position(idx, 1, val))
            pos_layout.addWidget(y_spin)

            pos_layout.addWidget(QLabel("Z"))
            z_spin = QSpinBox()
            z_spin.setRange(-10, 10)
            z_spin.setValue(int(light.GetPosition()[2]))
            z_spin.valueChanged.connect(lambda val, idx=i: self.update_position(idx, 2, val))
            pos_layout.addWidget(z_spin)

            group.addLayout(pos_layout)

            # Color picker
            color_btn = QPushButton("Set Color")
            color_btn.clicked.connect(lambda _, idx=i: self.pick_color(idx))
            group.addWidget(color_btn)

            row_layout.addLayout(group)  # Add each light's controls to the horizontal row
            self.controls.append((intensity_slider, x_spin, y_spin, z_spin, color_btn))

        main_layout.addLayout(row_layout)
        close_btn = QPushButton("Close")
        close_btn.clicked.connect(self.accept)
        main_layout.addWidget(close_btn)
        self.setLayout(main_layout)


    def update_intensity(self, idx, val):
        '''Update light intensity.'''
        self.lights[idx].SetIntensity(val / 100.0)
        self.parent.vtk_widget.GetRenderWindow().Render()

    def update_position(self, idx, axis, val):
        '''Update light position along specified axis (0=X,1=Y,2=Z).'''
        pos = list(self.lights[idx].GetPosition())
        pos[axis] = val
        self.lights[idx].SetPosition(pos)
        self.parent.vtk_widget.GetRenderWindow().Render()

    def pick_color(self, idx):
        '''Open color dialog to pick light color.'''
        color = QColorDialog.getColor()
        if color.isValid():
            rgb = color.getRgbF()[:3]
            self.lights[idx].SetColor(*rgb)
            self.parent.vtk_widget.GetRenderWindow().Render()


class ViewerApp(QMainWindow):
    '''Main application window for 3D model viewing.'''
    def __init__(self):
        '''Initialize the main application window and VTK renderer.'''
        super().__init__()
        self.dialog_active = False  # Flag to track if a dialog is open
        self.setWindowTitle("3D Model Viewer")
        self.setGeometry(100, 100, 800, 600) # Set initial window size
        self.current_lighting_preset = "studio"
        # Measurement state
        self.measure_points = []  # Store measurement points
        self.measure_markers = [] # Store marker actors for measurements
        self.measure_lines = []   # Store line actors for measurements
        self.measure_labels = []
        self.measure_history = []
        self.undo_stack = []
        self.redo_stack = []
        self.annotations = []
<<<<<<< HEAD

=======
>>>>>>> a361ff5f
        # VTK widget
        self.vtk_widget = CustomQVTKRenderWindowInteractor(self)
        self.setCentralWidget(self.vtk_widget)

<<<<<<< HEAD
        # Choose render window based on widget type
        if VTK_QT_WIDGET == "QVTKOpenGLNativeWidget":
            # Modern path: use GenericOpenGL render window (no Initialize call)
            ren_win = vtk.vtkGenericOpenGLRenderWindow()
            self.vtk_widget.SetRenderWindow(ren_win)
            self.renderer = vtk.vtkRenderer()
            ren_win.AddRenderer(self.renderer)
            # Interactor from the widget/render window
            self.interactor = self.vtk_widget.GetInteractor() or ren_win.GetInteractor()
        else:
            # Classic path: use the widget's own render window (no GenericOpenGL here)
            ren_win = self.vtk_widget.GetRenderWindow()
            self.renderer = vtk.vtkRenderer()
            ren_win.AddRenderer(self.renderer)
            # The widget acts as interactor; initialize it
            self.interactor = self.vtk_widget
            try:
                # Initialize once; do not call Start() in Qt apps
                self.vtk_widget.Initialize()
            except Exception:
                pass

        self.vtk_widget.setFocus()

=======
        # Renderer
        self.renderer = vtk.vtkRenderer()
        self.vtk_widget.GetRenderWindow().AddRenderer(self.renderer)
        self.interactor = self.vtk_widget.GetRenderWindow().GetInteractor()
        self.vtk_widget.setFocus() # Ensure VTK widget has focus for key events
>>>>>>> a361ff5f

        # Enable depth peeling
        self.enable_depth_peeling()

<<<<<<< HEAD
        # Mouse styles
=======
        # Mouse interaction styles
>>>>>>> a361ff5f
        self.style_switch = vtk.vtkInteractorStyleSwitch()
        self.interactor.SetInteractorStyle(self.style_switch)
        self.mouse_styles = ["trackball", "terrain", "joystick"]
        self.current_mouse_style = "trackball"
<<<<<<< HEAD
        self._terrain_style = vtk.vtkInteractorStyleTerrain()
        self.set_mouse_style(self.current_mouse_style)
=======
>>>>>>> a361ff5f

        # Keep a terrain style instance alive (used on-demand)
        self._terrain_style = vtk.vtkInteractorStyleTerrain()

        self.set_mouse_style(self.current_mouse_style)

        self.history_list = QListWidget()
        self.history_list.itemSelectionChanged.connect(self.update_measurement_highlight)

        # Create a widget to hold controls and history list
        history_widget = QWidget()
        history_layout = QVBoxLayout(history_widget)
        # Measurement control buttons
        self.btn_start = QPushButton("Start Measuring")
        self.btn_start.clicked.connect(self.activate_measure_mode)
        history_layout.addWidget(self.btn_start)
        self.btn_stop = QPushButton("Stop Measuring")
        self.btn_stop.clicked.connect(self.cancel_measurement)
        history_layout.addWidget(self.btn_stop)
        self.btn_clear_last = QPushButton("Clear Last Measurement")
        self.btn_clear_last.clicked.connect(self.clear_last_measurement)
        history_layout.addWidget(self.btn_clear_last)
        btn_clear_all = QPushButton("Clear All Measurements")
        btn_clear_all.clicked.connect(self.clear_all_measurements)
        history_layout.addWidget(btn_clear_all)
        btn_delete_selected = QPushButton("Delete Selected Measurement")
        btn_delete_selected.clicked.connect(self.delete_selected_measurement)
        history_layout.addWidget(btn_delete_selected)
        # Undo/Redo buttons
        btn_undo = QPushButton("Undo")
        btn_undo.clicked.connect(self.undo_measurement)
        history_layout.addWidget(btn_undo)
        btn_redo = QPushButton("Redo")
        btn_redo.clicked.connect(self.redo_measurement)
        history_layout.addWidget(btn_redo)
        # Add the history list below the controls
        history_layout.addWidget(self.history_list)

        self.history_dock = QDockWidget("Measurements", self)
        self.history_dock.setWidget(history_widget)
        self.history_dock.setFeatures(QDockWidget.DockWidgetMovable) # Only allow moving, not closing or floating
        self.addDockWidget(Qt.LeftDockWidgetArea, self.history_dock)

        # Model Info dock
        self.info_text = QPlainTextEdit()
        self.info_text.setReadOnly(True)
        self.info_text.setStyleSheet("font-family: Menlo, monospace; font-size: 12px;")
        self.info_dock = QDockWidget("Model Info", self)
        self.info_dock.setWidget(self.info_text)
        self.info_dock.setFeatures(QDockWidget.DockWidgetMovable)
        self.addDockWidget(Qt.RightDockWidgetArea, self.info_dock)

        self.background_colors = [
            (1, 1, 1),        # White
            (0.9, 0.9, 0.9),  # Light Gray
            (0.2, 0.2, 0.2),  # Dark Gray
            (0, 0, 0)         # Black
        ]
        self.background_index = 2
        self.set_background_color(*self.background_colors[self.background_index])

        # Menu
        self.init_menu()
        # Load default model
        default_model = "assets/house.obj"
        if os.path.exists(default_model):
            self.load_model(default_model)

        #self.interactor.Initialize()

    def init_menu(self):
        '''Initialize the menu bar and actions.'''
        menubar = self.menuBar()

        ########### FILE MENU ##############
        file_menu = menubar.addMenu("File")
        # Open file action
        open_action = QAction("Open Model", self)
        open_action.triggered.connect(self.open_file)
        file_menu.addAction(open_action)
        # Save file action
        save_action = QAction("Save Model", self)
        save_action.triggered.connect(self.save_file)
        file_menu.addAction(save_action)

        ########### VIEW MENU ##############
        view_menu = menubar.addMenu("View")
        # Reset view action
        reset_view_action = QAction("Reset View", self)
        reset_view_action.setShortcut("R")
        reset_view_action.triggered.connect(self.reset_view)
        view_menu.addAction(reset_view_action)
        # Add zoom in/out actions
        zoom_in_action = QAction("Zoom In", self)
        zoom_in_action.setShortcut("Ctrl++")
        zoom_in_action.triggered.connect(lambda: self.zoom_camera(1.1))  # Zoom in
        view_menu.addAction(zoom_in_action)
        zoom_out_action = QAction("Zoom Out", self)
        zoom_out_action.setShortcut("Ctrl+-")
        zoom_out_action.triggered.connect(lambda: self.zoom_camera(0.9))  # Zoom out
        view_menu.addAction(zoom_out_action)
        # Refresh model info action
        refresh_info_action = QAction("Refresh Model Info", self)
        refresh_info_action.setShortcut("I")
        refresh_info_action.triggered.connect(self.update_model_info)
        view_menu.addAction(refresh_info_action)

        ########### MOUSE MENU ##############
        mouse_menu = menubar.addMenu("Mouse")
        act_trackball = QAction("Style: Trackball", self)
        act_trackball.triggered.connect(lambda: self.set_mouse_style("trackball"))
        mouse_menu.addAction(act_trackball)
        act_terrain = QAction("Style: Terrain", self)
        act_terrain.triggered.connect(lambda: self.set_mouse_style("terrain"))
        mouse_menu.addAction(act_terrain)
        act_joystick = QAction("Style: Joystick", self)
        act_joystick.triggered.connect(lambda: self.set_mouse_style("joystick"))
        mouse_menu.addAction(act_joystick)
        act_cycle = QAction("Cycle Mouse Style", self)
        act_cycle.setShortcut("M")
        act_cycle.triggered.connect(self.cycle_mouse_style)
        mouse_menu.addAction(act_cycle)

        ########### WIREFRAME MENU ##############
        wireframe_menu = menubar.addMenu("Wireframe")
        toggle_wireframe = QAction("Toggle Wireframe", self)
        toggle_wireframe.setShortcut("W")  # Optional shortcut
        toggle_wireframe.triggered.connect(self.toggle_wireframe)
        wireframe_menu.addAction(toggle_wireframe)

        ########### MEASURE MENU ##############
        measure_menu = menubar.addMenu("Measure")
        # START MEASURING ACTION
        start_measure_action = QAction("Start Measuring", self)
        start_measure_action.triggered.connect(self.activate_measure_mode)
        measure_menu.addAction(start_measure_action)
        # STOP MEASURING ACTION
        stop_measure_action = QAction("Stop Measuring", self)
        stop_measure_action.triggered.connect(self.cancel_measurement)
        measure_menu.addAction(stop_measure_action)
        # CLEAR LAST MEASUREMENT ACTION
        clear_last_measure_action = QAction("Clear Last Measurement", self)
        clear_last_measure_action.triggered.connect(self.clear_last_measurement)
        measure_menu.addAction(clear_last_measure_action)
        # CLEAR ALL MEASUREMENTS ACTION
        clear_measure_action = QAction("Clear All Measurements", self)
        clear_measure_action.triggered.connect(self.clear_all_measurements)
        measure_menu.addAction(clear_measure_action)
        # UNDO MEASUREMENT ACTION
        undo_action = QAction("Undo", self)
        undo_action.setShortcut("Ctrl+Z")
        undo_action.triggered.connect(self.undo_measurement)
        measure_menu.addAction(undo_action)
        # REDO MEASUREMENT ACTION
        redo_action = QAction("Redo", self)
        redo_action.setShortcut("Ctrl+Y")
        redo_action.triggered.connect(self.redo_measurement)
        measure_menu.addAction(redo_action)

        ########### ANNOTATION MENU ##############
        annotation_menu = menubar.addMenu("Annotation")
        add_annotation_action = QAction("Add Annotation", self)
        add_annotation_action.triggered.connect(self.activate_annotation_mode)
        annotation_menu.addAction(add_annotation_action)
        #  CLEAR LAST ANNOTATION ACTION
        clear_last_annotation_action = QAction("Clear Last Annotation", self)
        clear_last_annotation_action.triggered.connect(self.clear_last_annotation)
        annotation_menu.addAction(clear_last_annotation_action)
        #  CLEAR ALL ANNOTATIONS ACTION
        clear_annotations_action = QAction("Clear All Annotations", self)
        clear_annotations_action.triggered.connect(self.clear_all_annotations)
        annotation_menu.addAction(clear_annotations_action)

        ############# LIGHTING MENU ################
        lighting_menu = menubar.addMenu("Lighting")
        # cycle lighting preset
        cycle_lighting = QAction("Cycle Lighting Preset", self)
        cycle_lighting.setShortcut("L")  # Press 'L' to cycle
        cycle_lighting.triggered.connect(self.cycle_lighting_preset)
        lighting_menu.addAction(cycle_lighting)
        # specific lighting presets
        lighting_default = QAction("Lighting: Default", self)
        lighting_default.triggered.connect(lambda: self.apply_lighting_preset("default"))
        lighting_menu.addAction(lighting_default)
        lighting_studio = QAction("Lighting: Studio", self)
        lighting_studio.triggered.connect(lambda: self.apply_lighting_preset("studio"))
        lighting_menu.addAction(lighting_studio)
        lighting_off = QAction("Lighting: Off", self)
        lighting_off.triggered.connect(lambda: self.apply_lighting_preset("off"))
        lighting_menu.addAction(lighting_off)
        # Add another option: "Lighting: Warm"
        lighting_warm = QAction("Lighting: Warm", self)
        lighting_warm.triggered.connect(lambda: self.apply_lighting_preset("warm"))
        lighting_menu.addAction(lighting_warm)
        # light adjustment dialog
        adjust_lights = QAction("Custom Adjust Lights", self)
        adjust_lights.triggered.connect(self.open_light_dialog)
        lighting_menu.addAction(adjust_lights)

        ############# BACKGROUND COLOR MENU ################
        background_menu = menubar.addMenu("Background")
        bg_white = QAction("White", self)
        bg_white.setShortcut("Ctrl+1")
        bg_white.triggered.connect(lambda: self.set_background_color(1, 1, 1))
        background_menu.addAction(bg_white)
        bg_light_gray = QAction("Light Gray", self)
        bg_light_gray.setShortcut("Ctrl+2")
        bg_light_gray.triggered.connect(lambda: self.set_background_color(0.9, 0.9, 0.9))
        background_menu.addAction(bg_light_gray)
        bg_dark_gray = QAction("Dark Gray", self)
        bg_dark_gray.setShortcut("Ctrl+3")
        bg_dark_gray.triggered.connect(lambda: self.set_background_color(0.2, 0.2, 0.2))
        background_menu.addAction(bg_dark_gray)
        bg_black = QAction("Black", self)
        bg_black.setShortcut("Ctrl+4")
        bg_black.triggered.connect(lambda: self.set_background_color(0, 0, 0))
        background_menu.addAction(bg_black)
        # Optionally, add a custom color picker
        bg_custom = QAction("Custom...", self)
        bg_custom.setShortcut("Ctrl+5")
        bg_custom.triggered.connect(self.pick_custom_background)
        background_menu.addAction(bg_custom)
        # Add cycle background option
        bg_cycle = QAction("Cycle Background", self)
        bg_cycle.setShortcut("B")
        bg_cycle.triggered.connect(self.toggle_background)
        background_menu.addAction(bg_cycle)

        ########### DEBUG MENU ##############
        debug_menu = menubar.addMenu("Debug")
        dbg_unlit = QAction("Show Unlit White", self)
        dbg_unlit.triggered.connect(self.debug_unlit_white)
        debug_menu.addAction(dbg_unlit)

        dbg_relit = QAction("Restore Lit Materials", self)
        dbg_relit.triggered.connect(self.debug_restore_lit)
        debug_menu.addAction(dbg_relit)

        dbg_cube = QAction("Add Test Cube", self)
        dbg_cube.triggered.connect(self.debug_add_cube)
        debug_menu.addAction(dbg_cube)

        dbg_dp = QAction("Toggle Depth Peeling", self)
        dbg_dp.triggered.connect(self.toggle_depth_peeling)
        debug_menu.addAction(dbg_dp)


    def save_polydata(self, filename, writer_class, polydata):
        '''Save the given polydata to a file using the specified writer class.'''
        writer = writer_class()
        writer.SetFileName(filename)
        writer.SetInputData(polydata)
        writer.Write()

    def save_file(self):
        """Save all actors in the scene to a file."""
        # Prompt the user for a save location and file format
        filename, _ = QFileDialog.getSaveFileName(
            self,
            "Save 3D Model File",
            "",
            "3D Model Files (*.obj *.stl *.ply)"
        )

        if not filename:
            return  # User canceled the save dialog

        # Determine the file extension
        ext = os.path.splitext(filename)[1].lower()

        try:
            # Combine all actors' polydata into one
            append_filter = vtk.vtkAppendPolyData()
            actors = self.renderer.GetActors()
            actors.InitTraversal()
            for i in range(actors.GetNumberOfItems()):
                actor = actors.GetNextActor()
                mapper = actor.GetMapper()
                if mapper:
                    polydata = mapper.GetInput()
                    if polydata:
                        append_filter.AddInputData(polydata)

            append_filter.Update()
            combined_polydata = append_filter.GetOutput()

            # Save the combined polydata to the selected file format
            if ext == ".obj":
                # Save as OBJ with textures
                exporter = vtk.vtkOBJExporter()
                exporter.SetFilePrefix(os.path.splitext(filename)[0])  # Exclude extension
                exporter.SetRenderWindow(self.vtk_widget.GetRenderWindow())
                exporter.Write()
            elif ext == ".stl":
                self.save_polydata(filename, vtk.vtkSTLWriter, combined_polydata)
            elif ext == ".ply":
                self.save_polydata(filename, vtk.vtkPLYWriter, combined_polydata)
            else:
                self.statusBar().showMessage("Unsupported file format.")
                return

            self.statusBar().showMessage(f"Model saved to: {filename}")
        except Exception as e:
            self.statusBar().showMessage(f"Error saving model: {e}")
            print(f"Error saving model: {e}")

    def enable_depth_peeling(self):
        """Enable depth peeling for proper transparency rendering."""
        render_window = self.vtk_widget.GetRenderWindow()
        render_window.SetAlphaBitPlanes(1)  # Enable alpha bit planes for transparency
        render_window.SetMultiSamples(0)  # Disable multisampling for better transparency

        # Configure depth peeling
        self.renderer.SetUseDepthPeeling(1)
        self.renderer.SetMaximumNumberOfPeels(100)  # Maximum number of depth peels
        self.renderer.SetOcclusionRatio(0.1)  # Occlusion ratio (lower is better quality)

    def zoom_camera(self, factor):
        '''Zoom the camera in or out by a given factor.'''
        camera = self.renderer.GetActiveCamera()
        camera.Dolly(factor)
        self.renderer.ResetCameraClippingRange()
        self.vtk_widget.GetRenderWindow().Render()

    def reset_view(self):
        """Reset the camera to its default position."""
        actors = self.renderer.GetActors()
        actors.InitTraversal()
        actor_count = actors.GetNumberOfItems()

        if actor_count == 0:
            self.statusBar().showMessage("No actors in the scene to reset view.")
            return

        bounds = self.renderer.ComputeVisiblePropBounds()

        if bounds == (0, 0, 0, 0, 0, 0):
            self.statusBar().showMessage("Scene bounds are invalid. Cannot reset view.")
            return

        # Reset the camera
        self.renderer.ResetCamera()

        # Adjust the camera distance
        camera = self.renderer.GetActiveCamera()
        center_x = (bounds[0] + bounds[1]) / 2
        center_y = (bounds[2] + bounds[3]) / 2
        center_z = (bounds[4] + bounds[5]) / 2
        max_dim = max(bounds[1] - bounds[0], bounds[3] - bounds[2], bounds[5] - bounds[4])

        # Set the focal point to the center of the bounds
        camera.SetFocalPoint(center_x, center_y, center_z)

        # Position the camera at a distance proportional to the size of the scene
        camera.SetPosition(center_x, center_y, center_z + max_dim * 2)  # Adjust the multiplier as needed
        camera.SetViewUp(0, 1, 0)

        self.vtk_widget.GetRenderWindow().Render()
        self.statusBar().showMessage("View reset to default position.")

    def set_mouse_style(self, name: str):
        """Set mouse interaction style: trackball | terrain | joystick."""
        name = name.lower()
        if name == "trackball":
            # Reattach the switch, then select trackball
            self.interactor.SetInteractorStyle(self.style_switch)
            self.style_switch.SetCurrentStyleToTrackballCamera()
        elif name == "joystick":
            # Reattach the switch, then select joystick
            self.interactor.SetInteractorStyle(self.style_switch)
            self.style_switch.SetCurrentStyleToJoystickCamera()
        elif name == "terrain":
            # Not available via switch on this VTK; use terrain style directly
            self.interactor.SetInteractorStyle(self._terrain_style)
        else:
            # Fallback to trackball
            self.interactor.SetInteractorStyle(self.style_switch)
            self.style_switch.SetCurrentStyleToTrackballCamera()
            name = "trackball"

        self.current_mouse_style = name
        self.statusBar().showMessage(f"Mouse style: {name.capitalize()}")

    def cycle_mouse_style(self):
        """Cycle through available mouse styles."""
        i = self.mouse_styles.index(self.current_mouse_style)
        nxt = self.mouse_styles[(i + 1) % len(self.mouse_styles)]
        self.set_mouse_style(nxt)

    def load_texture(self, texture_path):
        '''Load a texture from file and return a vtkTexture object'''
        reader_factory = vtk.vtkImageReader2Factory()
        texture_reader = reader_factory.CreateImageReader2(texture_path)
        if texture_reader:
            texture_reader.SetFileName(texture_path)
            texture_reader.Update()
            texture = vtk.vtkTexture()
            texture.SetInputConnection(texture_reader.GetOutputPort())
            return texture
        else:
            print(f"Failed to load texture: {texture_path}")
            return None

    def trimesh_to_vtk(self, mesh):
        '''Convert a trimesh.Trimesh object to vtkPolyData'''
        # Create VTK points
        points = vtk.vtkPoints()
        for vertex in mesh.vertices:
            points.InsertNextPoint(vertex)

        # Create VTK cells (triangles)
        cells = vtk.vtkCellArray()
        for face in mesh.faces:
            triangle = vtk.vtkTriangle()
            for i, vertex_index in enumerate(face):
                triangle.GetPointIds().SetId(i, vertex_index)
            cells.InsertNextCell(triangle)

        # Create VTK polydata
        polydata = vtk.vtkPolyData()
        polydata.SetPoints(points)
        polydata.SetPolys(cells)

        # Add vertex colors if available
        if hasattr(mesh.visual, "vertex_colors") and mesh.visual.vertex_colors is not None:
            colors = vtk.vtkUnsignedCharArray()
            colors.SetNumberOfComponents(3)
            colors.SetName("Colors")
            for color in mesh.visual.vertex_colors[:, :3]:  # Ignore alpha channel
                colors.InsertNextTuple3(*color)
            polydata.GetPointData().SetScalars(colors)

        return polydata

    def load_point_cloud(self, filename, loader_function):
        '''Load a point cloud file using the specified loader function.'''
        polydata = loader_function(filename)
        mapper = vtk.vtkPolyDataMapper()
        mapper.SetInputData(polydata)
        actor = vtk.vtkActor()
        actor.SetMapper(mapper)
        outline_actor = create_outline_actor(polydata)
        self.renderer.AddActor(outline_actor)
        actor.GetProperty().SetPointSize(2)
        self.renderer.AddActor(actor)
        self.update_model_info()
        self.reset_view()

    def deactivate_all_modes(self):
        '''Deactivate all active modes.'''
        if hasattr(self, "left_click_observer"):
            self.vtk_widget.RemoveObserver(self.left_click_observer)
            del self.left_click_observer
        if hasattr(self, "right_click_observer"):
            self.vtk_widget.RemoveObserver(self.right_click_observer)
            del self.right_click_observer
        if hasattr(self, "annotation_observer"):
            self.vtk_widget.RemoveObserver(self.annotation_observer)
            del self.annotation_observer

    def keyPressEvent(self, event):
        """Forward key press events to the VTK widget's handler."""
        self.vtk_widget.keyPressEvent(event)


    def update_model_info(self):
        """Collect scene stats and show in the Model Info dock."""
        try:
            actors = self.renderer.GetActors()
            actors.InitTraversal()
            n_actors = actors.GetNumberOfItems()

            total_points = 0
            total_polys = 0
            total_lines = 0
            total_strips = 0
            textured = 0

            for _ in range(n_actors):
                a = actors.GetNextActor()
                if a is None:
                    continue
                mapper = a.GetMapper()
                if mapper is None:
                    continue
                data = mapper.GetInput()
                if isinstance(data, vtk.vtkPolyData):
                    total_points += int(data.GetNumberOfPoints() or 0)
                    total_polys  += int(data.GetNumberOfPolys() or 0)
                    total_lines  += int(data.GetNumberOfLines() or 0)
                    total_strips += int(data.GetNumberOfStrips() or 0)
                if a.GetTexture() is not None:
                    textured += 1

            bounds = self.renderer.ComputeVisiblePropBounds()
            bx = (bounds[0], bounds[1])
            by = (bounds[2], bounds[3])
            bz = (bounds[4], bounds[5])
            sx = bx[1] - bx[0]
            sy = by[1] - by[0]
            sz = bz[1] - bz[0]

            info = []
            info.append("Model Info")
            info.append("-----------------------------")
            info.append(f"Actors:            {n_actors}")
            info.append(f"Textured actors:   {textured}")
            info.append("")
            info.append(f"Points (vertices): {total_points}")
            info.append(f"Polys (faces):     {total_polys}")
            info.append(f"Lines:             {total_lines}")
            info.append(f"Strips:            {total_strips}")
            info.append("")
            info.append(f"Bounds X: [{bx[0]:.3f}, {bx[1]:.3f}]  size: {sx:.3f}")
            info.append(f"Bounds Y: [{by[0]:.3f}, {by[1]:.3f}]  size: {sy:.3f}")
            info.append(f"Bounds Z: [{bz[0]:.3f}, {bz[1]:.3f}]  size: {sz:.3f}")

            self.info_text.setPlainText("\n".join(info))
            self.statusBar().showMessage("Model info refreshed.")
        except Exception as e:
            self.info_text.setPlainText(f"Model Info\n-----------------------------\nError: {e}")


    ############### MEASUREMENT METHODS #################

    def activate_measure_mode(self):
        '''Activate measurement mode to measure distances.'''
        self.deactivate_all_modes()  # Ensure no other mode is active
        self.btn_start.setStyleSheet("background-color: #0078d7; color: white; font-weight: bold;")
        self.statusBar().showMessage("Click points to measure. Right-click to finish.")
        self.left_click_observer = self.vtk_widget.AddObserver("LeftButtonPressEvent", self.on_measure_click)
        self.right_click_observer = self.vtk_widget.AddObserver("RightButtonPressEvent", self.finish_measure)

    def cancel_measurement(self):
        '''Cancel the current measurement mode, but keep visuals.'''
        if hasattr(self, "left_click_observer"):
            self.vtk_widget.RemoveObserver(self.left_click_observer)
            del self.left_click_observer
        if hasattr(self, "right_click_observer"):
            self.vtk_widget.RemoveObserver(self.right_click_observer)
            del self.right_click_observer
        # Do NOT remove marker/line actors or clear lists here!
        # Do NOT clear measure_points here; keep indices consistent for deletion logic
        # Only clear temporary measurement points if needed:
        # self.measure_points.clear()
        self.statusBar().showMessage("Measurement cancelled.")
        self.btn_start.setStyleSheet("")

    def on_measure_click(self, obj, event):
        '''Handle click to add measurement point.'''
        click_pos = self.interactor.GetEventPosition()
        picker = vtk.vtkPropPicker()
        picker.Pick(click_pos[0], click_pos[1], 0, self.renderer)
        pos = picker.GetPickPosition()
        if pos != (0.0, 0.0, 0.0):
            self.measure_points.append(pos)
            # Add marker (small sphere)
            sphere = vtk.vtkSphereSource()
            sphere.SetCenter(pos)
            sphere.SetRadius(0.5 * max(1.0, self.renderer.GetActiveCamera().GetDistance() / 100.0))
            sphere.Update()
            mapper = vtk.vtkPolyDataMapper()
            mapper.SetInputConnection(sphere.GetOutputPort())
            actor = vtk.vtkActor()
            actor.SetMapper(mapper)
            actor.GetProperty().SetColor(0, 1, 0)  # Green marker
            actor.GetProperty().SetAmbient(1.0)
            actor.GetProperty().SetDiffuse(0.0)
            self.renderer.AddActor(actor)
            self.measure_markers.append(actor)
            self.vtk_widget.GetRenderWindow().Render()

            n = len(self.measure_points)
            if n > 1:
                p1 = self.measure_points[-2]
                p2 = self.measure_points[-1]
                dist = math.sqrt(sum((a - b) ** 2 for a, b in zip(p1, p2)))
                self.measure_history.append(dist)
                self.undo_stack.append(('add', dist))
                self.history_list.addItem(f"Segment {n-1}: {dist:.3f}")
                self.statusBar().showMessage(f"Last segment: {dist:.3f} | Total: {self.measure_total():.3f}")
                # Draw line
                line = vtk.vtkLineSource()
                line.SetPoint1(p1)
                line.SetPoint2(p2)
                line.Update()
                mapper = vtk.vtkPolyDataMapper()
                mapper.SetInputConnection(line.GetOutputPort())
                actor = vtk.vtkActor()
                actor.SetMapper(mapper)
                actor.GetProperty().SetColor(1, 0, 0)
                actor.GetProperty().SetLineWidth(2)
                self.renderer.AddActor(actor)
                self.measure_lines.append(actor)

                # Add distance label at the line midpoint
                mx = 0.5 * (p1[0] + p2[0])
                my = 0.5 * (p1[1] + p2[1])
                mz = 0.5 * (p1[2] + p2[2])
                label = vtk.vtkBillboardTextActor3D()
                label.SetInput(f"{dist:.3f}")
                label.SetPosition(mx, my, mz)
                label.GetTextProperty().SetColor(1, 1, 0)  # yellow
                label.GetTextProperty().SetFontSize(18)
                self.renderer.AddActor(label)
                self.measure_labels.append(label)

                self.vtk_widget.GetRenderWindow().Render()

    def finish_measure(self, obj, event):
        '''Finish measurement mode.'''
        if len(self.measure_points) > 1:
            total = self.measure_total()
            self.history_list.addItem(f"Total: {total:.3f}")
            self.measure_history.append(total)
            self.undo_stack.append(('add', total))
            self.statusBar().showMessage(f"Measurement finished. Total path length: {total:.3f}")
        else:
            self.statusBar().showMessage("Measurement cancelled or not enough points.")
        # Remove observers (guard with hasattr)
        if hasattr(self, "left_click_observer"):
            self.vtk_widget.RemoveObserver(self.left_click_observer)
            del self.left_click_observer
        if hasattr(self, "right_click_observer"):
            self.vtk_widget.RemoveObserver(self.right_click_observer)
            del self.right_click_observer
        self.btn_start.setStyleSheet("")

    def measure_total(self):
        '''Calculate total path length of measurements.'''
        total = 0.0
        for i in range(1, len(self.measure_points)):
            p1 = self.measure_points[i-1]
            p2 = self.measure_points[i]
            total += math.sqrt(sum((a - b) ** 2 for a, b in zip(p1, p2)))
        return total

    def clear_all_measurements(self):
        '''Clear all measurements.'''
        # Remove marker actors
        if hasattr(self, "measure_markers"):
            for actor in list(self.measure_markers):
                self.renderer.RemoveActor(actor)
            self.measure_markers.clear()
        # Remove line actors
        if hasattr(self, "measure_lines"):
            for actor in list(self.measure_lines):
                self.renderer.RemoveActor(actor)
            self.measure_lines.clear()
        # Remove label actors
        if hasattr(self, "measure_labels"):
            for actor in list(self.measure_labels):
                self.renderer.RemoveActor(actor)
            self.measure_labels.clear()
        # Clear points/history/stacks/UI
        if hasattr(self, "measure_points"):
            self.measure_points.clear()
        self.measure_history.clear()
        self.undo_stack.clear()
        self.redo_stack.clear()
        self.history_list.clear()
        self.vtk_widget.GetRenderWindow().Render()
        self.statusBar().showMessage("All measurements cleared.")

    def clear_last_measurement(self):
        '''Clear the last measurement segment.'''
        # Remove last marker
        if hasattr(self, "measure_markers") and self.measure_markers:
            actor = self.measure_markers.pop()
            self.renderer.RemoveActor(actor)
        # Remove last line
        if hasattr(self, "measure_lines") and self.measure_lines:
            actor = self.measure_lines.pop()
            self.renderer.RemoveActor(actor)
        # Remove last label
        if hasattr(self, "measure_labels") and self.measure_labels:
            actor = self.measure_labels.pop()
            self.renderer.RemoveActor(actor)
        # Remove last point
        if hasattr(self, "measure_points") and self.measure_points:
            self.measure_points.pop()
        # Remove last measurement from history and history list
        if self.measure_history:
            self.measure_history.pop()
        if self.history_list.count() > 0:
            self.history_list.takeItem(self.history_list.count() - 1)
        self.vtk_widget.GetRenderWindow().Render()
        self.statusBar().showMessage("Last measurement cleared.")


    def delete_selected_measurement(self):
        '''Delete selected measurement rows; remove correct actors; skip "Total" rows.'''
        selected_items = self.history_list.selectedItems()
        if not selected_items:
            self.statusBar().showMessage("No measurement selected.")
            return

        # Map rows -> segment index (skip "Total")
        row_to_seg = {}
        seg_idx = 0
        for i in range(self.history_list.count()):
            text = self.history_list.item(i).text()
            if text.startswith("Total"):
                row_to_seg[i] = None
            else:
                row_to_seg[i] = seg_idx
                seg_idx += 1

        rows = sorted([self.history_list.row(item) for item in selected_items], reverse=True)
        for row in rows:
            item = self.history_list.item(row)
            text = item.text() if item else ""
            self.history_list.takeItem(row)

            seg = row_to_seg.get(row, None)
            if seg is None:
                # Skip totals entirely; do not touch measure_history
                continue

            # Remove segment visuals
            total_lines = len(self.measure_lines)
            has_prev = (seg - 1) >= 0
            has_next = (seg + 1) < total_lines
            if seg < len(self.measure_lines):
                self.renderer.RemoveActor(self.measure_lines[seg])
                del self.measure_lines[seg]
            if seg < len(self.measure_labels):
                self.renderer.RemoveActor(self.measure_labels[seg])
                del self.measure_labels[seg]
            if (seg + 1) < len(self.measure_markers) and not has_next:
                self.renderer.RemoveActor(self.measure_markers[seg + 1])
                del self.measure_markers[seg + 1]
                if (seg + 1) < len(self.measure_points):
                    del self.measure_points[seg + 1]
            if seg < len(self.measure_markers) and not has_prev:
                self.renderer.RemoveActor(self.measure_markers[seg])
                del self.measure_markers[seg]
                if seg < len(self.measure_points):
                    del self.measure_points[seg]
        self.vtk_widget.GetRenderWindow().Render()
        self.update_measurement_highlight()
        self.statusBar().showMessage("Selected measurement(s) deleted.")


    def undo_measurement(self):
        '''Undo the last measurement.'''
        if self.undo_stack:
            action, value = self.undo_stack.pop()
            if action == 'add' and self.measure_history:
                removed = self.measure_history.pop()
                self.redo_stack.append(('add', removed))
                self.history_list.takeItem(self.history_list.count() - 1)
                self.statusBar().showMessage("Undo last measurement.")
            # Optionally, remove last marker/line actor here

    def redo_measurement(self):
        '''Redo the last undone measurement.'''
        if self.redo_stack:
            action, value = self.redo_stack.pop()
            if action == 'add':
                self.measure_history.append(value)
                self.undo_stack.append(('add', value))
                # Keep list format consistent
                self.history_list.addItem(f"Segment: {value:.3f}")
                self.statusBar().showMessage("Redo last measurement.")


    def update_measurement_highlight(self):
<<<<<<< HEAD
        '''Update the highlight of measurement segments.'''
=======
>>>>>>> a361ff5f
        # Reset
        for line in self.measure_lines:
            p = line.GetProperty()
            p.SetColor(1, 0, 0); p.SetLineWidth(2.0)
        # Map rows to segments (skip 'Total')
        row_to_seg, seg = {}, 0
        for i in range(self.history_list.count()):
            txt = self.history_list.item(i).text()
            if txt.startswith("Total"):
                row_to_seg[i] = None
            else:
                row_to_seg[i] = seg; seg += 1
        # Highlight selected
        for item in self.history_list.selectedItems():
            r = self.history_list.row(item)
            s = row_to_seg.get(r)
            if s is not None and 0 <= s < len(self.measure_lines):
                p = self.measure_lines[s].GetProperty()
                p.SetColor(1, 1, 0); p.SetLineWidth(4.0)
        self.vtk_widget.GetRenderWindow().Render()


    ############### ANNOTATION METHODS #################

    def activate_annotation_mode(self):
        '''Activate annotation mode to add text annotations.'''
        self.deactivate_all_modes()  # Ensure no other mode is active

        self.statusBar().showMessage("Click a point to add annotation.")
        self.annotation_observer = self.vtk_widget.AddObserver("LeftButtonPressEvent", self.on_annotation_click)

    def on_annotation_click(self, obj, event):
        """Handle click to add annotation."""
        print("Annotation click detected.")
        click_pos = self.interactor.GetEventPosition()
        picker = vtk.vtkPropPicker()
        picker.Pick(click_pos[0], click_pos[1], 0, self.renderer)
        pos = picker.GetPickPosition()
        if pos != (0.0, 0.0, 0.0):
            print("Opening annotation dialog...")
            self.dialog_active = True  # Disable key and mouse events
            print(f"dialog_active set to {self.dialog_active}")
            text, ok = QInputDialog.getText(self, "Add Annotation", "Enter annotation text:")
            self.dialog_active = False  # Re-enable key and mouse events
            print(f"dialog_active set to {self.dialog_active}")
            if ok and text:
                text_actor = vtk.vtkBillboardTextActor3D()
                text_actor.SetInput(text)
                text_actor.SetPosition(pos)
                text_actor.GetTextProperty().SetColor(1, 1, 0)
                text_actor.GetTextProperty().SetFontSize(18)
                self.renderer.AddActor(text_actor)
                self.annotations.append(text_actor)
                self.vtk_widget.GetRenderWindow().Render()
            # Remove observer using stored ID
            if hasattr(self, "annotation_observer"):
                self.vtk_widget.RemoveObserver(self.annotation_observer)
                del self.annotation_observer
            self.statusBar().showMessage("Annotation added.")

    def clear_all_annotations(self):
        '''Clear all annotations.'''
        for actor in getattr(self, "annotations", []):
            self.renderer.RemoveActor(actor)
        self.annotations.clear()
        self.vtk_widget.GetRenderWindow().Render()
        self.statusBar().showMessage("All annotations cleared.")

    def clear_last_annotation(self):
        '''Clear the last added annotation.'''
        if self.annotations:
            actor = self.annotations.pop()
            self.renderer.RemoveActor(actor)
            self.vtk_widget.GetRenderWindow().Render()
            self.statusBar().showMessage("Last annotation cleared.")
        else:
            self.statusBar().showMessage("No annotations to clear.")


    ###############  BACKGROUND METHODS #################

    def toggle_background(self):
        '''Cycle background color between white, light gray, dark gray, and black.'''
        self.background_index = (self.background_index + 1) % len(self.background_colors)
        color = self.background_colors[self.background_index]
        self.set_background_color(*color)

    def set_background_color(self, r, g, b):
        '''Set the background color of the renderer.'''
        self.renderer.SetBackground(r, g, b)
        # Update index to match the color if it's in the list
        for i, col in enumerate(self.background_colors):
            if all(abs(c1 - c2) < 0.01 for c1, c2 in zip(col, (r, g, b))):
                self.background_index = i
                break
        self.vtk_widget.GetRenderWindow().Render()
        self.statusBar().showMessage("Background color set.")

    def pick_custom_background(self):
        '''Open a color picker dialog to select a custom background color.'''
        color = QColorDialog.getColor()
        if color.isValid():
            rgb = color.getRgbF()[:3]
            self.set_background_color(*rgb)


    ############### LIGHTING METHODS #################

    def open_light_dialog(self):
        '''Open a dialog to adjust light properties.'''
        if hasattr(self, "lights") and self.lights:
            dlg = LightAdjustDialog(self, self.lights)
            dlg.exec_()
        else:
            self.statusBar().showMessage("No lights to adjust in this preset.")

    def cycle_lighting_preset(self):
        '''Cycle through predefined lighting presets.'''
        presets = ["studio", "default", "warm", "off"]
        current_index = presets.index(self.current_lighting_preset)
        next_index = (current_index + 1) % len(presets)
        next_preset = presets[next_index]
        self.apply_lighting_preset(next_preset)

    def apply_lighting_preset(self, preset="studio"):
        '''Apply a predefined lighting preset.'''
        self.current_lighting_preset = preset
        self.renderer.RemoveAllLights()
        self.lights = []
        if hasattr(self.renderer, "SetTwoSidedLighting"):
            self.renderer.SetTwoSidedLighting(1)
        if hasattr(self.renderer, "SetLightFollowCamera"):
            self.renderer.SetLightFollowCamera(1)

        if preset == "default":
            # Four lights around the model (horizontal plane)
            for angle in [0, 90, 180, 270]:
                rad = math.radians(angle)
                light = vtk.vtkLight()
                light.SetLightTypeToSceneLight()
                light.SetPosition(3 * math.cos(rad), 3 * math.sin(rad), 1)
                light.SetFocalPoint(0, 0, 0)
                light.SetIntensity(0.25)
                light.SetColor(1.0, 1.0, 1.0)
                self.renderer.AddLight(light)
                self.lights.append(light)

            # Two lights from above and below
            top_light = vtk.vtkLight()
            top_light.SetLightTypeToSceneLight()
            top_light.SetPosition(0, 0, 4)
            top_light.SetFocalPoint(0, 0, 0)
            top_light.SetIntensity(0.18)
            top_light.SetColor(1.0, 1.0, 1.0)
            self.renderer.AddLight(top_light)
            self.lights.append(top_light)

            bottom_light = vtk.vtkLight()
            bottom_light.SetLightTypeToSceneLight()
            bottom_light.SetPosition(0, 0, -4)
            bottom_light.SetFocalPoint(0, 0, 0)
            bottom_light.SetIntensity(0.12)
            bottom_light.SetColor(1.0, 1.0, 1.0)
            self.renderer.AddLight(bottom_light)
            self.lights.append(bottom_light)

            # Persistent soft headlight to avoid black scenes
            headlight = vtk.vtkLight()
            headlight.SetLightTypeToHeadlight()
            headlight.SetIntensity(0.18)  # slightly stronger to test
            headlight.SetColor(1.0, 1.0, 1.0)
            self.renderer.AddLight(headlight)
            self.lights.append(headlight)


        elif preset == "studio":
            for angle in [45, 135, 225, 315]:
                rad = math.radians(angle)
                light = vtk.vtkLight()
                light.SetPosition(2 * math.cos(rad), 2 * math.sin(rad), 1)
                light.SetFocalPoint(0, 0, 0)
                light.SetColor(1.0, 1.0, 0.9)  # Slightly warm white
                self.renderer.AddLight(light)
                self.lights.append(light)

            # Persistent soft headlight to avoid black scenes
            headlight = vtk.vtkLight()
            headlight.SetLightTypeToHeadlight()
            headlight.SetIntensity(0.18)  # slightly stronger to test
            headlight.SetColor(1.0, 1.0, 1.0)
            self.renderer.AddLight(headlight)
            self.lights.append(headlight)

        elif preset == "warm":
            # New warm lighting option
            for angle in [30, 150, 210, 330]:
                rad = math.radians(angle)
                light = vtk.vtkLight()
                light.SetPosition(2.5 * math.cos(rad), 2.5 * math.sin(rad), 1.5)
                light.SetFocalPoint(0, 0, 0)
                light.SetIntensity(0.22)
                light.SetColor(1.0, 0.85, 0.7)  # Warm tone
                self.renderer.AddLight(light)
                self.lights.append(light)

            # Persistent soft headlight to avoid black scenes
            headlight = vtk.vtkLight()
            headlight.SetLightTypeToHeadlight()
            headlight.SetIntensity(0.18)  # slightly stronger to test
            headlight.SetColor(1.0, 1.0, 1.0)
            self.renderer.AddLight(headlight)
            self.lights.append(headlight)

        elif preset == "off":
            self.lights = []
            # No lights added

        print(f"[Lights] Active lights: {len(self.lights)} (preset: {preset})")

        self.vtk_widget.GetRenderWindow().Render()
        self.statusBar().showMessage(f"Lighting preset: {preset}")


    ############### FILE LOAD/SAVE METHODS #################
    def open_file(self):
        '''Open a file dialog to select and load a 3D model file.'''
        filename, _ = QFileDialog.getOpenFileName(
            self,
            "Open 3D Model File",
            "",
            "3D Model Files (*.stl *.obj *.ply *.las *.e57)"
        )
        if filename:
            self.load_model(filename)


    ###############  WIREFRAME METHODS #################

    def toggle_wireframe(self):
        '''Toggle between wireframe and solid rendering modes.'''
        actors = self.renderer.GetActors()
        actors.InitTraversal()
        for i in range(actors.GetNumberOfItems()):
            actor = actors.GetNextActor()
            current = actor.GetProperty().GetRepresentation()
            if current == vtk.VTK_SURFACE:
                actor.GetProperty().SetRepresentationToWireframe()
            else:
                actor.GetProperty().SetRepresentationToSurface()
        self.vtk_widget.GetRenderWindow().Render()


<<<<<<< HEAD
    ###############  DEBUG METHODS #################

    def debug_unlit_white(self):
        '''Apply unlit white material to all actors.'''
        acts = self.renderer.GetActors(); acts.InitTraversal()
        for _ in range(acts.GetNumberOfItems()):
            a = acts.GetNextActor()
            if not a: continue
            p = a.GetProperty()
            p.LightingOff()
            p.SetColor(1, 1, 1)
        self.vtk_widget.GetRenderWindow().Render()
        print("[DBG] Unlit white applied")

    def debug_restore_lit(self):
        '''Restore lit materials to all actors.'''
        acts = self.renderer.GetActors(); acts.InitTraversal()
        for _ in range(acts.GetNumberOfItems()):
            a = acts.GetNextActor()
            if not a: continue
            mp = a.GetMapper()
            if mp:
                mp.ScalarVisibilityOff()
            p = a.GetProperty()
            p.LightingOn()
            p.SetAmbient(0.35); p.SetDiffuse(0.65)
            p.SetSpecular(0.2); p.SetSpecularPower(20)
            p.SetColor(1, 1, 1)
        self.apply_lighting_preset(self.current_lighting_preset)
        print("[DBG] Lit materials restored")

    def debug_add_cube(self):
        '''Add a test cube to the scene.'''
        cube = vtk.vtkCubeSource(); cube.SetXLength(1); cube.SetYLength(1); cube.SetZLength(1)
        mapper = vtk.vtkPolyDataMapper(); mapper.SetInputConnection(cube.GetOutputPort())
        actor = vtk.vtkActor(); actor.SetMapper(mapper)
        actor.GetProperty().SetColor(1, 0.7, 0.2)
        self.renderer.AddActor(actor)
        self.reset_view()
        print("[DBG] Test cube added")

    def toggle_depth_peeling(self):
        '''Toggle depth peeling for transparent objects.'''
        rw = self.vtk_widget.GetRenderWindow()
        using = bool(self.renderer.GetUseDepthPeeling())
        self.renderer.SetUseDepthPeeling(0 if using else 1)
        rw.SetAlphaBitPlanes(1 if not using else 0)
        rw.SetMultiSamples(0 if not using else 8)
        self.vtk_widget.GetRenderWindow().Render()
        print(f"[DBG] Depth peeling: {'ON' if not using else 'OFF'}")

=======
>>>>>>> a361ff5f
    ###############  LOADING METHODS #################

    def _find_mtl_and_texture_dir(self, obj_path: str):
        """Parse OBJ for mtllib and choose a sensible texture directory."""
        obj_dir = os.path.dirname(obj_path)
        mtl_path = None

        # Parse mtllib from OBJ (use first that exists)
        try:
            with open(obj_path, "r", encoding="utf-8", errors="ignore") as f:
                for line in f:
                    line = line.strip()
                    if line.lower().startswith("mtllib"):
                        parts = line.split(maxsplit=1)
                        if len(parts) == 2:
                            candidate = parts[1].strip()
                            # Resolve relative to OBJ directory
                            cand_path = os.path.normpath(os.path.join(obj_dir, candidate))
                            if os.path.isfile(cand_path):
                                mtl_path = cand_path
                                break
        except Exception as e:
            print(f"Warning: failed to read OBJ for mtllib: {e}")

        # Fallback to base.mtl if no mtllib found
        if mtl_path is None:
            base = os.path.splitext(os.path.basename(obj_path))[0]
            guess = os.path.join(obj_dir, base + ".mtl")
            if os.path.isfile(guess):
                mtl_path = guess

        # Choose texture path: prefer alongside MTL, else OBJ dir, else textures/ subdir
        texture_dir = os.path.dirname(mtl_path) if mtl_path else obj_dir
        textures_sub = os.path.join(texture_dir, "textures")
        if os.path.isdir(textures_sub):
            texture_dir = textures_sub

        return mtl_path, texture_dir


    def _rewrite_obj_mtllib(self, obj_path: str, patched_mtl_path: str) -> str:
        """Write a temporary OBJ that points to the patched MTL (single mtllib)."""
        import tempfile
        lines = []
        try:
            with open(obj_path, "r", encoding="utf-8", errors="ignore") as f:
                for line in f:
                    # Drop existing mtllib lines
                    if line.strip().lower().startswith("mtllib"):
                        continue
                    lines.append(line)
        except Exception as e:
            print(f"OBJ read failed: {e}")
        # Prepend our mtllib
        mtllib_line = f"mtllib {os.path.basename(patched_mtl_path)}\n"
        lines.insert(0, mtllib_line)

        tmp = tempfile.NamedTemporaryFile(prefix="patched_", suffix=".obj", delete=False)
        tmp.write("".join(lines).encode("utf-8"))
        tmp.flush(); tmp.close()
        return tmp.name

    def _scan_obj_materials(self, obj_path: str):
        used = []
        try:
            with open(obj_path, "r", encoding="utf-8", errors="ignore") as f:
                for line in f:
                    s = line.strip()
                    if s.lower().startswith("usemtl"):
                        parts = s.split(None, 1)
                        if len(parts) == 2:
                            used.append(parts[1].strip())
        except Exception as e:
            print(f"OBJ scan failed: {e}")
        return used

    def _parse_mtl(self, mtl_path: str):
        defined = set()
        maps = {}
        try:
            with open(mtl_path, "r", encoding="utf-8", errors="ignore") as f:
                cur = None
                for line in f:
                    s = line.strip()
                    sl = s.lower()
                    if sl.startswith("newmtl "):
                        cur = s.split(None, 1)[1].strip()
                        defined.add(cur)
                    elif cur and sl.startswith("map_kd"):
                        parts = s.split(None, 1)
                        if len(parts) == 2:
                            maps[cur] = parts[1].strip()
        except Exception as e:
            print(f"MTL parse failed: {e}")
        return defined, maps

    def _resolve_texture_file(self, tex_name: str, texture_dir: str):
        """Resolve a texture by trying:
           - exact path under texture_dir,
           - basename in texture_dir,
           - alternate extensions,
           - textures/ subfolder,
           - recursive search with fuzzy match on basename stem.
           Returns a path RELATIVE to texture_dir if found, else None.
        """
        import re

        def norm_stem(p):
            stem = os.path.splitext(os.path.basename(p))[0]
            return "".join(ch.lower() for ch in stem if ch.isalnum())

        def stem_tokens(p):
            s = os.path.splitext(os.path.basename(p))[0].lower()
            return [t for t in re.split(r"[^a-z0-9]+", s) if len(t) >= 3]

        abs_dir = os.path.abspath(texture_dir)
        raw = tex_name.strip().strip('"').strip("'")
        base = os.path.basename(raw)
        stem, ext = os.path.splitext(base)

        # Candidate direct paths
        candidates = [
            os.path.join(abs_dir, raw),
            os.path.join(abs_dir, base),
        ]
        # Broaden supported extensions
        alt_exts = [".png", ".jpg", ".jpeg", ".bmp", ".tif", ".tiff", ".tga",
                    ".PNG", ".JPG", ".JPEG", ".BMP", ".TIF", ".TIFF", ".TGA"]
        for alt in ([ext] if ext else []) + alt_exts:
            if alt:
                candidates.append(os.path.join(abs_dir, stem + alt))

        # Try textures/ subfolder
        tex_sub = os.path.join(abs_dir, "textures")
        for alt in ([ext] if ext else []) + alt_exts:
            if alt:
                candidates.append(os.path.join(tex_sub, stem + alt))

        for c in candidates:
            if os.path.isfile(c):
                return os.path.relpath(c, abs_dir)

        # Recursive search: exact match on filename or stem, else fuzzy token match
        target_base = base.lower()
        target_norm = norm_stem(base)
        target_tokens = set(stem_tokens(base))

        best_match = None
        best_score = -1
        for root, _, files in os.walk(abs_dir):
            for f in files:
                fl = f.lower()
                fstem_norm = norm_stem(f)
                if fl == target_base or fstem_norm == target_norm:
                    return os.path.relpath(os.path.join(root, f), abs_dir)
                # Fuzzy: share any meaningful token (e.g., 'wall', 'roof')
                ftokens = set(stem_tokens(f))
                score = len(target_tokens & ftokens)
                if score > best_score and score > 0:
                    best_score = score
                    best_match = os.path.join(root, f)

        if best_match:
            return os.path.relpath(best_match, abs_dir)
        return None


    def _rewrite_mtl(self, obj_path: str, mtl_path: str, texture_dir: str) -> str:
        """Patch MTL: fix map_Kd paths and add stubs for all used-but-undefined materials."""
        used = self._scan_obj_materials(obj_path)
        defined, _ = self._parse_mtl(mtl_path) if mtl_path else (set(), {})
        out_lines = []
        if mtl_path and os.path.isfile(mtl_path):
            with open(mtl_path, "r", encoding="utf-8", errors="ignore") as f:
                out_lines = f.readlines()

        # Fix map_Kd paths (try alternate extensions/locations)
        replaced = 0
        missing_list = []
        for i, line in enumerate(out_lines):
            s = line.strip()
            if s.lower().startswith("map_kd"):
                parts = s.split(None, 1)
                tex_raw = parts[1].strip() if len(parts) == 2 else ""
                resolved = self._resolve_texture_file(tex_raw, texture_dir)
                if resolved:
                    out_lines[i] = f"map_Kd {resolved}\n"
                    replaced += 1
                else:
                    # Use fallback texture if available
                    fallback = self._resolve_texture_file(DEFAULT_TEXTURE, texture_dir)
                    if fallback:
                        out_lines[i] = f"map_Kd {fallback}\n"
                    else:
                        out_lines[i] = f"# map_Kd {tex_raw}  # missing\n"
                    missing_list.append(tex_raw)
        if missing_list:
            self.statusBar().showMessage(
                f"Missing textures: {', '.join(missing_list)}"
            )
            print(f"Textures not found for map_Kd in {texture_dir}: {missing_list}")
        if replaced:
            self.statusBar().showMessage(
                f"Patched {replaced} map_Kd path(s) in MTL."
            )
            print(f"Patched {replaced} map_Kd path(s) in MTL.")

        # Add stubs for used-but-undefined materials
        missing = [m for m in used if m not in defined]
        if missing:
            out_lines.append("\n# --- Auto-added stub materials ---\n")
            for name in missing:
                out_lines.append(f"newmtl {name}\nKd 0.8 0.8 0.8\nKa 0 0 0\nKs 0 0 0\nNs 0\nillum 1\n")

        tmp = tempfile.NamedTemporaryFile(prefix="patched_", suffix=".mtl", delete=False)
        tmp.write("".join(out_lines).encode("utf-8"))
        tmp.flush(); tmp.close()
        return tmp.name


    def load_obj_with_textures(self, obj_path: str):
        '''Load an OBJ with MTL/PNG/JPG textures and add to the existing renderer.'''
        ren_win = self.vtk_widget.GetRenderWindow()

<<<<<<< HEAD
        # Track existing renderers and actors on our main renderer
=======
        # Track existing renderers
>>>>>>> a361ff5f
        before = []
        rens = ren_win.GetRenderers(); rens.InitTraversal()
        for _ in range(rens.GetNumberOfItems()):
            before.append(rens.GetNextItem())
<<<<<<< HEAD
        # Track actors already on our renderer (importer may reuse it)
        def iter_actors(renderer):
            acts = renderer.GetActors(); acts.InitTraversal()
            for _ in range(acts.GetNumberOfItems()):
                yield acts.GetNextActor()
        actors_before_ids = {id(a) for a in iter_actors(self.renderer)}
=======
>>>>>>> a361ff5f

        mtl_path, texture_dir = self._find_mtl_and_texture_dir(obj_path)
        patched_mtl = self._rewrite_mtl(obj_path, mtl_path, texture_dir)
        patched_obj = self._rewrite_obj_mtllib(obj_path, patched_mtl)

<<<<<<< HEAD
        print(f"[OBJ] Texture dir: {os.path.abspath(texture_dir)}")

=======
>>>>>>> a361ff5f
        importer = vtk.vtkOBJImporter()
        importer.SetRenderWindow(ren_win)
        importer.SetFileName(patched_obj)          # force use of our patched OBJ
        importer.SetFileNameMTL(patched_mtl)       # and our patched MTL
        importer.SetTexturePath(os.path.abspath(texture_dir))

<<<<<<< HEAD
        # Debug: renderer counts before import
        rens = ren_win.GetRenderers(); rens.InitTraversal()
        before_count = rens.GetNumberOfItems()
        print(f"[OBJ] Renderers before import: {before_count}")

=======
>>>>>>> a361ff5f
        try:
            importer.Update()
        except Exception as e:
            self.statusBar().showMessage(f"Failed to import OBJ: {e}")
            return

<<<<<<< HEAD
        # Debug: renderer counts after import
        rens = ren_win.GetRenderers(); rens.InitTraversal()
        after_count = rens.GetNumberOfItems()
        print(f"[OBJ] Renderers after import: {after_count}")

=======
>>>>>>> a361ff5f
        # Move imported props/lights to our renderer
        after = []
        rens = ren_win.GetRenderers(); rens.InitTraversal()
        for _ in range(rens.GetNumberOfItems()):
            after.append(rens.GetNextItem())
        new_renderers = [r for r in after if r not in before and r is not self.renderer]
<<<<<<< HEAD

        # Helper: configure an actor for proper shading/materials
        def configure_actor(a: vtk.vtkActor):
            mapper = a.GetMapper()
            pd = None
            if mapper is not None:
                in_conn = mapper.GetInputConnection(0, 0)
                normals = vtk.vtkPolyDataNormals()
                if in_conn is not None:
                    normals.SetInputConnection(in_conn)
                else:
                    polydata = mapper.GetInput()
                    if isinstance(polydata, vtk.vtkPolyData):
                        normals.SetInputData(polydata)
                        pd = polydata
                    else:
                        normals = None
                if normals is not None:
                    normals.SplittingOff()
                    normals.ConsistencyOn()
                    normals.AutoOrientNormalsOn()
                    mapper.SetInputConnection(normals.GetOutputPort())
                mapper.ScalarVisibilityOff()
                # Try to get polydata after hooking normals
                if pd is None:
                    try:
                        alg = mapper.GetInputAlgorithm()
                        if alg:
                            alg.Update()
                            pd = mapper.GetInput()
                    except Exception:
                        pass

            # Handle textures: detach if invalid image or no UVs
            tex = a.GetTexture()
            tex_valid = False
            has_tcoords = False
            if isinstance(pd, vtk.vtkPolyData):
                tcoords = pd.GetPointData().GetTCoords()
                has_tcoords = bool(tcoords) and int(tcoords.GetNumberOfTuples() or 0) > 0
            if tex is not None:
                img = tex.GetInput()
                if img is not None:
                    dims = img.GetDimensions()
                    tex_valid = (dims[0] > 0 and dims[1] > 0)
                if not tex_valid or not has_tcoords:
                    # Detach bad texture so Kd/material shading works
                    a.SetTexture(None)
                    print(f"[DBG] Dropped texture: valid={tex_valid}, tcoords={has_tcoords}")

            if a.GetTexture() is not None:
                a.GetTexture().InterpolateOn()

            p = a.GetProperty()
            p.SetLighting(True)
            p.BackfaceCullingOff()
            p.FrontfaceCullingOff()
            p.SetAmbient(0.35); p.SetDiffuse(0.65)
            p.SetSpecular(0.2); p.SetSpecularPower(20)
            p.SetColor(1.0, 1.0, 1.0)  # ensure not multiplied by black
            if hasattr(p, "SetInterpolationToPhong"):
                p.SetInterpolationToPhong()

        moved_actors = 0
        # Case 1: importer created separate renderers; move and configure actors
=======
        
>>>>>>> a361ff5f
        for r in new_renderers:
            actors = r.GetActors(); actors.InitTraversal()
            for _ in range(actors.GetNumberOfItems()):
                a = actors.GetNextActor()
<<<<<<< HEAD
                configure_actor(a)
                self.renderer.AddActor(a)
                moved_actors += 1
        # Case 2: importer injected actors directly into our renderer; configure the new ones
        newly_added = [a for a in iter_actors(self.renderer) if id(a) not in actors_before_ids]
        for a in newly_added:
            configure_actor(a)
        if newly_added:
            print(f"[OBJ] Actors added to main renderer by importer: {len(newly_added)}")

        print(f"[OBJ] Moved actors from importer: {moved_actors}")

        # Debug: dump a few actors
        dump = 0
        acts = self.renderer.GetActors(); acts.InitTraversal()
        for _ in range(min(5, acts.GetNumberOfItems())):
            a = acts.GetNextActor()
            mp = a.GetMapper()
            pd = mp.GetInput() if mp else None
            if pd is None and mp and mp.GetInputConnection(0, 0):
                try:
                    alg = mp.GetInputAlgorithm()
                    if alg:
                        alg.Update()
                        pd = mp.GetInput()
                except Exception:
                    pass
            bounds = a.GetBounds() if a else ()
            print(f"[DBG] Actor: tex={a.GetTexture() is not None}, "
                  f"pts={(pd.GetNumberOfPoints() if isinstance(pd, vtk.vtkPolyData) else 'n/a')}, "
                  f"bounds={bounds}")

        # Remove importer-created renderers so they don’t overdraw your scene
        for r in new_renderers:
            try:
                r.RemoveAllViewProps()
            except Exception:
                pass
            self.vtk_widget.GetRenderWindow().RemoveRenderer(r)

        rens = ren_win.GetRenderers(); rens.InitTraversal()
        final_count = rens.GetNumberOfItems()
        print(f"[OBJ] Renderers after cleanup: {final_count}")
=======
                # Compute normals for better shading
                mapper = a.GetMapper()
                polydata = mapper.GetInput() if mapper else None
                if isinstance(polydata, vtk.vtkPolyData):
                    normals = vtk.vtkPolyDataNormals()
                    normals.SetInputData(polydata)
                    normals.SplittingOff()
                    normals.ConsistencyOn()
                    normals.AutoOrientNormalsOn()
                    normals.Update()
                    mapper.SetInputConnection(normals.GetOutputPort())
                self.renderer.AddActor(a)
                if a.GetTexture() is not None:
                    a.GetTexture().InterpolateOn()
>>>>>>> a361ff5f

        # Cleanup temp files
        for tmpf in [patched_obj, patched_mtl]:
            try:
                if tmpf and os.path.exists(tmpf):
                    os.remove(tmpf)
            except Exception:
                pass

        self.renderer.ResetCamera()
        self.renderer.ResetCameraClippingRange()
        ren_win.Render()
        self.statusBar().showMessage("OBJ loaded with patched materials.")

    ######################## LOAD MODEL METHOD ###########################
    def load_model(self, filename):
        '''Load a 3D model from the specified file.'''
        # Clear current scene
        self.renderer.RemoveAllViewProps()
        ext = os.path.splitext(filename)[1].lower()

        try:

            if ext == ".obj":
                # Use VTK OBJ importer to load MTL/PNG textures correctly
                self.load_obj_with_textures(filename)

            elif ext in [".stl", ".ply"]:
                mesh = trimesh.load(filename, force='mesh')
                polydata = self.trimesh_to_vtk(mesh)

                # Compute normals for better lighting/shading
                normals = vtk.vtkPolyDataNormals()
                normals.SetInputData(polydata)
                normals.SplittingOff()
                normals.ConsistencyOn()
                normals.AutoOrientNormalsOn()
                normals.Update()

                mapper = vtk.vtkPolyDataMapper()
                mapper.SetInputConnection(normals.GetOutputPort())
                actor = vtk.vtkActor()
                actor.SetMapper(mapper)
<<<<<<< HEAD
=======
                self.renderer.AddActor(actor)

                self.reset_view()

                '''
                # Only check for textures if the file format supports them
                if ext == ".obj" and hasattr(mesh, "visual") and mesh.visual.kind == "texture":
                    texture_data = mesh.visual.material.image
                    try:
                        if isinstance(texture_data, str) and os.path.exists(texture_data):
                            # If texture_data is a file path, load it directly
                            texture = self.load_texture(texture_data)
                            actor.SetTexture(texture)
                        elif texture_data is not None:
                            # If texture_data is an in-memory image, save it to a temporary file
                            with tempfile.NamedTemporaryFile(suffix=".png", delete=False) as temp_file:
                                texture_data.save(temp_file.name)  # Save the image to the temp file
                                texture = self.load_texture(temp_file.name)
                                actor.SetTexture(texture)
                                os.remove(temp_file.name)  # Clean up temp file
                        else:
                            print("Texture data is missing or invalid. Using default material.")
                    except Exception as e:
                        print(f"Error loading texture: {e}. Using default material.")
                elif ext == ".obj":
                    print("No texture data found. Using default material.")

>>>>>>> a361ff5f
                self.renderer.AddActor(actor)

                self.reset_view()
<<<<<<< HEAD

=======
                # self.renderer.SetBackground(0.2, 0.2, 0.2)  # Dark gray
                self.set_background_color(0.2, 0.2, 0.2)
                '''
>>>>>>> a361ff5f

            elif ext == ".las":
                self.load_point_cloud(filename, load_las_as_vtk)

            elif ext == ".e57":
                self.load_point_cloud(filename, load_e57_as_vtk)

            else:
                self.statusBar().showMessage(f"Unsupported file format: {ext}")
                print(f"Unsupported file format: {ext}")
                return

            # Apply current lighting and finalize view
            self.apply_lighting_preset(self.current_lighting_preset)
            self.statusBar().showMessage(f"Loaded: {os.path.basename(filename)}")
            self.renderer.ResetCameraClippingRange()
            self.update_model_info()
            self.vtk_widget.GetRenderWindow().Render()

        except Exception as e:
            self.statusBar().showMessage(f"Error loading model: {e}")
            print(f"Error loading model: {e}")
<|MERGE_RESOLUTION|>--- conflicted
+++ resolved
@@ -1,1971 +1,2134 @@
-'''3D Model Viewer Application using PyQt5 and VTK'''
-
-# Standard library imports
-import os # For file path operations
-import math # For mathematical operations
-import tempfile  # For creating temporary files
-
-# Third-party imports
-import vtk # VTK core
-import laspy # For LAS loading
-import numpy as np # For numerical operations
-import pye57 # For E57 loading
-import trimesh # For alternative OBJ loading
-
-from PyQt5.QtCore import Qt # For Qt constants
-from PyQt5.QtWidgets import (
-    QMainWindow, QFileDialog, QAction, QInputDialog, QListWidget, QDockWidget,
-    QDialog, QVBoxLayout, QHBoxLayout, QLabel, QSlider, QPushButton,
-    QColorDialog, QSpinBox, QWidget, QPlainTextEdit  # Basic PyQt5 imports
-)
-
-<<<<<<< HEAD
-import vtkmodules.qt  # Ensure VTK Qt support is loaded
-# REMOVE legacy QGLWidget override (it can crash on macOS)
-# vtkmodules.qt.QVTKRWIBase = 'QGLWidget'
-
-# Qt widget compatibility: prefer NativeWidget, else classic Interactor
-try:
-    from vtkmodules.qt.QVTKRenderWindowInteractor import QVTKOpenGLNativeWidget as QVTKWidgetBase
-    VTK_QT_WIDGET = "QVTKOpenGLNativeWidget"
-except ImportError:
-    from vtkmodules.qt.QVTKRenderWindowInteractor import QVTKRenderWindowInteractor as QVTKWidgetBase
-    VTK_QT_WIDGET = "QVTKRenderWindowInteractor"
-=======
-import vtkmodules.qt # Ensure VTK Qt support is loaded
-vtkmodules.qt.QVTKRWIBase = 'QGLWidget' # Ensure using QGLWidget
-from vtkmodules.qt.QVTKRenderWindowInteractor import QVTKRenderWindowInteractor
-
->>>>>>> a361ff5f
-
-DEFAULT_TEXTURE = "assets/default_texture.png"
-
-def create_outline_actor(polydata):
-    ''' LAS/E57 - Create an outline actor for the given polydata '''
-    outline = vtk.vtkOutlineFilter()
-    outline.SetInputData(polydata)
-    outline_mapper = vtk.vtkPolyDataMapper()
-    outline_mapper.SetInputConnection(outline.GetOutputPort())
-    outline_actor = vtk.vtkActor()
-    outline_actor.SetMapper(outline_mapper)
-    outline_actor.GetProperty().SetColor(1, 1, 1)  # White box
-    return outline_actor
-
-
-def load_las_as_vtk(filename):
-    '''Load LAS file and convert to VTK PolyData'''
-    if not isinstance(filename, str) or not os.path.isfile(filename):
-        raise ValueError(f"Invalid filename: {filename}")
-
-    try:
-        las = laspy.read(filename)
-    except Exception as e:
-        print(f"Error reading LAS file: {e}")
-        return vtk.vtkPolyData()  # Return empty polydata on error
-
-    if not hasattr(las, 'x') or not hasattr(las, 'y') or not hasattr(las, 'z'):
-        print("LAS file missing coordinate data.")
-        return vtk.vtkPolyData()
-
-    points = np.vstack((las.x, las.y, las.z)).transpose()
-
-    # Optional: color support if available
-    has_color = all(hasattr(las, attr) for attr in ['red', 'green', 'blue'])
-    colors = None
-    if has_color and las.red is not None and las.green is not None and las.blue is not None:
-        try:
-            colors = np.vstack((las.red, las.green, las.blue)).transpose()
-            colors = (colors / 65535.0 * 255).astype(np.uint8)  # Normalize to 0–255
-        except Exception as e:
-            print(f"Error processing color data: {e}")
-            colors = None
-
-    # Convert to VTK points
-    vtk_points = vtk.vtkPoints()
-    for pt in points:
-        vtk_points.InsertNextPoint(pt)
-
-    polydata = vtk.vtkPolyData()
-    polydata.SetPoints(vtk_points)
-
-    if colors is not None:
-        vtk_colors = vtk.vtkUnsignedCharArray()
-        vtk_colors.SetNumberOfComponents(3)
-        vtk_colors.SetName("Colors")
-        for c in colors:
-            vtk_colors.InsertNextTuple3(*c)
-        polydata.GetPointData().SetScalars(vtk_colors)
-    else:
-        print("No color data found or processed for LAS file.")
-
-    return polydata
-
-
-def load_e57_as_vtk(filename):
-    ''' Load E57 file and convert to VTK PolyData '''
-    try:
-        e57 = pye57.E57(filename)
-        scan = e57.read_scan(0)  # Read the first scan
-    except Exception as e:
-        print(f"Error reading E57 file: {e}")
-        return vtk.vtkPolyData()
-
-    try:
-        points = np.vstack((scan["cartesianX"], scan["cartesianY"], scan["cartesianZ"])).transpose()
-    except Exception as e:
-        print(f"E57 missing coordinate data: {e}")
-        return vtk.vtkPolyData()
-
-    vtk_points = vtk.vtkPoints()
-    for pt in points:
-        vtk_points.InsertNextPoint(pt)
-
-    polydata = vtk.vtkPolyData()
-    polydata.SetPoints(vtk_points)
-
-    # Optional: color support if available
-    if all(k in scan for k in ("colorRed", "colorGreen", "colorBlue")):
-        try:
-            colors = np.vstack((scan["colorRed"], scan["colorGreen"], scan["colorBlue"])).transpose()
-            # Normalize if data looks 16-bit
-            if colors.max() > 255:
-                colors = (colors / 65535.0 * 255.0)
-            colors = colors.clip(0, 255).astype(np.uint8)
-            vtk_colors = vtk.vtkUnsignedCharArray()
-            vtk_colors.SetNumberOfComponents(3)
-            vtk_colors.SetName("Colors")
-            for c in colors:
-                vtk_colors.InsertNextTuple3(*c)
-            polydata.GetPointData().SetScalars(vtk_colors)
-        except Exception as e:
-            print(f"Error processing E57 color data: {e}")
-
-    return polydata
-
-
-class CustomQVTKRenderWindowInteractor(QVTKWidgetBase):
-    """Custom QVTKRenderWindowInteractor to forward key and mouse events to parent."""
-    def __init__(self, parent=None):
-        super().__init__(parent)
-        self.parent = parent
-
-    def wheelEvent(self, event):
-        camera = self.parent.renderer.GetActiveCamera()
-        zoom_factor = 0.9 if event.angleDelta().y() < 0 else 1.1  # up=in, down=out on Mac
-        camera.Dolly(zoom_factor)
-        self.parent.renderer.ResetCameraClippingRange()
-        self.parent.vtk_widget.GetRenderWindow().Render()
-
-    def keyPressEvent(self, event):
-        if self.parent.dialog_active:
-            return
-        # Forward B key to parent for background toggle
-        if event.key() == Qt.Key_B:
-            self.parent.toggle_background()
-            return
-        # Existing camera rotation logic
-        camera = self.parent.renderer.GetActiveCamera()
-        rotation_step = 5
-        if event.key() == Qt.Key_Left:
-            camera.Azimuth(rotation_step)
-        elif event.key() == Qt.Key_Right:
-            camera.Azimuth(-rotation_step)
-        elif event.key() == Qt.Key_Up:
-            camera.Elevation(-rotation_step)
-        elif event.key() == Qt.Key_Down:
-            camera.Elevation(rotation_step)
-        camera.OrthogonalizeViewUp()
-        self.parent.renderer.ResetCameraClippingRange()
-        self.parent.vtk_widget.GetRenderWindow().Render()
-
-        if event.key() == Qt.Key_Plus or event.key() == Qt.Key_Equal:
-            camera.Dolly(1.1)  # Zoom in
-            self.parent.renderer.ResetCameraClippingRange()
-            self.parent.vtk_widget.GetRenderWindow().Render()
-        elif event.key() == Qt.Key_Minus or event.key() == Qt.Key_Underscore:
-            camera.Dolly(0.9)  # Zoom out
-            self.parent.renderer.ResetCameraClippingRange()
-            self.parent.vtk_widget.GetRenderWindow().Render()
-
-    def mousePressEvent(self, event):
-        """Handle mouse press events."""
-        if self.parent.dialog_active:
-            return  # Ignore mouse events if a dialog is active
-        super().mousePressEvent(event)
-
-    def mouseMoveEvent(self, event):
-        """Handle mouse move events."""
-        if self.parent.dialog_active:
-            return  # Ignore mouse events if a dialog is active
-        super().mouseMoveEvent(event)
-
-    def mouseReleaseEvent(self, event):
-        """Handle mouse release events."""
-        if self.parent.dialog_active:
-            return  # Ignore mouse events if a dialog is active
-        super().mouseReleaseEvent(event)
-
-
-class LightAdjustDialog(QDialog):
-    '''Dialog for adjusting multiple lights.'''
-    def __init__(self, parent, lights):
-        super().__init__(parent)
-        self.setWindowTitle("Custom Adjust Lights")
-        self.lights = lights
-        self.parent = parent
-        main_layout = QVBoxLayout()
-        row_layout = QHBoxLayout()  # Horizontal layout for all light controls
-        self.controls = []
-
-        for i, light in enumerate(self.lights):
-            group = QVBoxLayout()
-            group.addWidget(QLabel(f"Light {i+1}"))
-
-            # Intensity slider
-            intensity_slider = QSlider(Qt.Horizontal)
-            intensity_slider.setMinimum(0)
-            intensity_slider.setMaximum(100)
-            intensity_slider.setValue(int(light.GetIntensity() * 100))
-            intensity_slider.valueChanged.connect(lambda val, idx=i: self.update_intensity(idx, val))
-            group.addWidget(QLabel("Intensity"))
-            group.addWidget(intensity_slider)
-
-            # Position controls
-            pos_layout = QHBoxLayout()
-            pos_layout.addWidget(QLabel("X"))
-            x_spin = QSpinBox()
-            x_spin.setRange(-10, 10)
-            x_spin.setValue(int(light.GetPosition()[0]))
-            x_spin.valueChanged.connect(lambda val, idx=i: self.update_position(idx, 0, val))
-            pos_layout.addWidget(x_spin)
-
-            pos_layout.addWidget(QLabel("Y"))
-            y_spin = QSpinBox()
-            y_spin.setRange(-10, 10)
-            y_spin.setValue(int(light.GetPosition()[1]))
-            y_spin.valueChanged.connect(lambda val, idx=i: self.update_position(idx, 1, val))
-            pos_layout.addWidget(y_spin)
-
-            pos_layout.addWidget(QLabel("Z"))
-            z_spin = QSpinBox()
-            z_spin.setRange(-10, 10)
-            z_spin.setValue(int(light.GetPosition()[2]))
-            z_spin.valueChanged.connect(lambda val, idx=i: self.update_position(idx, 2, val))
-            pos_layout.addWidget(z_spin)
-
-            group.addLayout(pos_layout)
-
-            # Color picker
-            color_btn = QPushButton("Set Color")
-            color_btn.clicked.connect(lambda _, idx=i: self.pick_color(idx))
-            group.addWidget(color_btn)
-
-            row_layout.addLayout(group)  # Add each light's controls to the horizontal row
-            self.controls.append((intensity_slider, x_spin, y_spin, z_spin, color_btn))
-
-        main_layout.addLayout(row_layout)
-        close_btn = QPushButton("Close")
-        close_btn.clicked.connect(self.accept)
-        main_layout.addWidget(close_btn)
-        self.setLayout(main_layout)
-
-
-    def update_intensity(self, idx, val):
-        '''Update light intensity.'''
-        self.lights[idx].SetIntensity(val / 100.0)
-        self.parent.vtk_widget.GetRenderWindow().Render()
-
-    def update_position(self, idx, axis, val):
-        '''Update light position along specified axis (0=X,1=Y,2=Z).'''
-        pos = list(self.lights[idx].GetPosition())
-        pos[axis] = val
-        self.lights[idx].SetPosition(pos)
-        self.parent.vtk_widget.GetRenderWindow().Render()
-
-    def pick_color(self, idx):
-        '''Open color dialog to pick light color.'''
-        color = QColorDialog.getColor()
-        if color.isValid():
-            rgb = color.getRgbF()[:3]
-            self.lights[idx].SetColor(*rgb)
-            self.parent.vtk_widget.GetRenderWindow().Render()
-
-
-class ViewerApp(QMainWindow):
-    '''Main application window for 3D model viewing.'''
-    def __init__(self):
-        '''Initialize the main application window and VTK renderer.'''
-        super().__init__()
-        self.dialog_active = False  # Flag to track if a dialog is open
-        self.setWindowTitle("3D Model Viewer")
-        self.setGeometry(100, 100, 800, 600) # Set initial window size
-        self.current_lighting_preset = "studio"
-        # Measurement state
-        self.measure_points = []  # Store measurement points
-        self.measure_markers = [] # Store marker actors for measurements
-        self.measure_lines = []   # Store line actors for measurements
-        self.measure_labels = []
-        self.measure_history = []
-        self.undo_stack = []
-        self.redo_stack = []
-        self.annotations = []
-<<<<<<< HEAD
-
-=======
->>>>>>> a361ff5f
-        # VTK widget
-        self.vtk_widget = CustomQVTKRenderWindowInteractor(self)
-        self.setCentralWidget(self.vtk_widget)
-
-<<<<<<< HEAD
-        # Choose render window based on widget type
-        if VTK_QT_WIDGET == "QVTKOpenGLNativeWidget":
-            # Modern path: use GenericOpenGL render window (no Initialize call)
-            ren_win = vtk.vtkGenericOpenGLRenderWindow()
-            self.vtk_widget.SetRenderWindow(ren_win)
-            self.renderer = vtk.vtkRenderer()
-            ren_win.AddRenderer(self.renderer)
-            # Interactor from the widget/render window
-            self.interactor = self.vtk_widget.GetInteractor() or ren_win.GetInteractor()
-        else:
-            # Classic path: use the widget's own render window (no GenericOpenGL here)
-            ren_win = self.vtk_widget.GetRenderWindow()
-            self.renderer = vtk.vtkRenderer()
-            ren_win.AddRenderer(self.renderer)
-            # The widget acts as interactor; initialize it
-            self.interactor = self.vtk_widget
-            try:
-                # Initialize once; do not call Start() in Qt apps
-                self.vtk_widget.Initialize()
-            except Exception:
-                pass
-
-        self.vtk_widget.setFocus()
-
-=======
-        # Renderer
-        self.renderer = vtk.vtkRenderer()
-        self.vtk_widget.GetRenderWindow().AddRenderer(self.renderer)
-        self.interactor = self.vtk_widget.GetRenderWindow().GetInteractor()
-        self.vtk_widget.setFocus() # Ensure VTK widget has focus for key events
->>>>>>> a361ff5f
-
-        # Enable depth peeling
-        self.enable_depth_peeling()
-
-<<<<<<< HEAD
-        # Mouse styles
-=======
-        # Mouse interaction styles
->>>>>>> a361ff5f
-        self.style_switch = vtk.vtkInteractorStyleSwitch()
-        self.interactor.SetInteractorStyle(self.style_switch)
-        self.mouse_styles = ["trackball", "terrain", "joystick"]
-        self.current_mouse_style = "trackball"
-<<<<<<< HEAD
-        self._terrain_style = vtk.vtkInteractorStyleTerrain()
-        self.set_mouse_style(self.current_mouse_style)
-=======
->>>>>>> a361ff5f
-
-        # Keep a terrain style instance alive (used on-demand)
-        self._terrain_style = vtk.vtkInteractorStyleTerrain()
-
-        self.set_mouse_style(self.current_mouse_style)
-
-        self.history_list = QListWidget()
-        self.history_list.itemSelectionChanged.connect(self.update_measurement_highlight)
-
-        # Create a widget to hold controls and history list
-        history_widget = QWidget()
-        history_layout = QVBoxLayout(history_widget)
-        # Measurement control buttons
-        self.btn_start = QPushButton("Start Measuring")
-        self.btn_start.clicked.connect(self.activate_measure_mode)
-        history_layout.addWidget(self.btn_start)
-        self.btn_stop = QPushButton("Stop Measuring")
-        self.btn_stop.clicked.connect(self.cancel_measurement)
-        history_layout.addWidget(self.btn_stop)
-        self.btn_clear_last = QPushButton("Clear Last Measurement")
-        self.btn_clear_last.clicked.connect(self.clear_last_measurement)
-        history_layout.addWidget(self.btn_clear_last)
-        btn_clear_all = QPushButton("Clear All Measurements")
-        btn_clear_all.clicked.connect(self.clear_all_measurements)
-        history_layout.addWidget(btn_clear_all)
-        btn_delete_selected = QPushButton("Delete Selected Measurement")
-        btn_delete_selected.clicked.connect(self.delete_selected_measurement)
-        history_layout.addWidget(btn_delete_selected)
-        # Undo/Redo buttons
-        btn_undo = QPushButton("Undo")
-        btn_undo.clicked.connect(self.undo_measurement)
-        history_layout.addWidget(btn_undo)
-        btn_redo = QPushButton("Redo")
-        btn_redo.clicked.connect(self.redo_measurement)
-        history_layout.addWidget(btn_redo)
-        # Add the history list below the controls
-        history_layout.addWidget(self.history_list)
-
-        self.history_dock = QDockWidget("Measurements", self)
-        self.history_dock.setWidget(history_widget)
-        self.history_dock.setFeatures(QDockWidget.DockWidgetMovable) # Only allow moving, not closing or floating
-        self.addDockWidget(Qt.LeftDockWidgetArea, self.history_dock)
-
-        # Model Info dock
-        self.info_text = QPlainTextEdit()
-        self.info_text.setReadOnly(True)
-        self.info_text.setStyleSheet("font-family: Menlo, monospace; font-size: 12px;")
-        self.info_dock = QDockWidget("Model Info", self)
-        self.info_dock.setWidget(self.info_text)
-        self.info_dock.setFeatures(QDockWidget.DockWidgetMovable)
-        self.addDockWidget(Qt.RightDockWidgetArea, self.info_dock)
-
-        self.background_colors = [
-            (1, 1, 1),        # White
-            (0.9, 0.9, 0.9),  # Light Gray
-            (0.2, 0.2, 0.2),  # Dark Gray
-            (0, 0, 0)         # Black
-        ]
-        self.background_index = 2
-        self.set_background_color(*self.background_colors[self.background_index])
-
-        # Menu
-        self.init_menu()
-        # Load default model
-        default_model = "assets/house.obj"
-        if os.path.exists(default_model):
-            self.load_model(default_model)
-
-        #self.interactor.Initialize()
-
-    def init_menu(self):
-        '''Initialize the menu bar and actions.'''
-        menubar = self.menuBar()
-
-        ########### FILE MENU ##############
-        file_menu = menubar.addMenu("File")
-        # Open file action
-        open_action = QAction("Open Model", self)
-        open_action.triggered.connect(self.open_file)
-        file_menu.addAction(open_action)
-        # Save file action
-        save_action = QAction("Save Model", self)
-        save_action.triggered.connect(self.save_file)
-        file_menu.addAction(save_action)
-
-        ########### VIEW MENU ##############
-        view_menu = menubar.addMenu("View")
-        # Reset view action
-        reset_view_action = QAction("Reset View", self)
-        reset_view_action.setShortcut("R")
-        reset_view_action.triggered.connect(self.reset_view)
-        view_menu.addAction(reset_view_action)
-        # Add zoom in/out actions
-        zoom_in_action = QAction("Zoom In", self)
-        zoom_in_action.setShortcut("Ctrl++")
-        zoom_in_action.triggered.connect(lambda: self.zoom_camera(1.1))  # Zoom in
-        view_menu.addAction(zoom_in_action)
-        zoom_out_action = QAction("Zoom Out", self)
-        zoom_out_action.setShortcut("Ctrl+-")
-        zoom_out_action.triggered.connect(lambda: self.zoom_camera(0.9))  # Zoom out
-        view_menu.addAction(zoom_out_action)
-        # Refresh model info action
-        refresh_info_action = QAction("Refresh Model Info", self)
-        refresh_info_action.setShortcut("I")
-        refresh_info_action.triggered.connect(self.update_model_info)
-        view_menu.addAction(refresh_info_action)
-
-        ########### MOUSE MENU ##############
-        mouse_menu = menubar.addMenu("Mouse")
-        act_trackball = QAction("Style: Trackball", self)
-        act_trackball.triggered.connect(lambda: self.set_mouse_style("trackball"))
-        mouse_menu.addAction(act_trackball)
-        act_terrain = QAction("Style: Terrain", self)
-        act_terrain.triggered.connect(lambda: self.set_mouse_style("terrain"))
-        mouse_menu.addAction(act_terrain)
-        act_joystick = QAction("Style: Joystick", self)
-        act_joystick.triggered.connect(lambda: self.set_mouse_style("joystick"))
-        mouse_menu.addAction(act_joystick)
-        act_cycle = QAction("Cycle Mouse Style", self)
-        act_cycle.setShortcut("M")
-        act_cycle.triggered.connect(self.cycle_mouse_style)
-        mouse_menu.addAction(act_cycle)
-
-        ########### WIREFRAME MENU ##############
-        wireframe_menu = menubar.addMenu("Wireframe")
-        toggle_wireframe = QAction("Toggle Wireframe", self)
-        toggle_wireframe.setShortcut("W")  # Optional shortcut
-        toggle_wireframe.triggered.connect(self.toggle_wireframe)
-        wireframe_menu.addAction(toggle_wireframe)
-
-        ########### MEASURE MENU ##############
-        measure_menu = menubar.addMenu("Measure")
-        # START MEASURING ACTION
-        start_measure_action = QAction("Start Measuring", self)
-        start_measure_action.triggered.connect(self.activate_measure_mode)
-        measure_menu.addAction(start_measure_action)
-        # STOP MEASURING ACTION
-        stop_measure_action = QAction("Stop Measuring", self)
-        stop_measure_action.triggered.connect(self.cancel_measurement)
-        measure_menu.addAction(stop_measure_action)
-        # CLEAR LAST MEASUREMENT ACTION
-        clear_last_measure_action = QAction("Clear Last Measurement", self)
-        clear_last_measure_action.triggered.connect(self.clear_last_measurement)
-        measure_menu.addAction(clear_last_measure_action)
-        # CLEAR ALL MEASUREMENTS ACTION
-        clear_measure_action = QAction("Clear All Measurements", self)
-        clear_measure_action.triggered.connect(self.clear_all_measurements)
-        measure_menu.addAction(clear_measure_action)
-        # UNDO MEASUREMENT ACTION
-        undo_action = QAction("Undo", self)
-        undo_action.setShortcut("Ctrl+Z")
-        undo_action.triggered.connect(self.undo_measurement)
-        measure_menu.addAction(undo_action)
-        # REDO MEASUREMENT ACTION
-        redo_action = QAction("Redo", self)
-        redo_action.setShortcut("Ctrl+Y")
-        redo_action.triggered.connect(self.redo_measurement)
-        measure_menu.addAction(redo_action)
-
-        ########### ANNOTATION MENU ##############
-        annotation_menu = menubar.addMenu("Annotation")
-        add_annotation_action = QAction("Add Annotation", self)
-        add_annotation_action.triggered.connect(self.activate_annotation_mode)
-        annotation_menu.addAction(add_annotation_action)
-        #  CLEAR LAST ANNOTATION ACTION
-        clear_last_annotation_action = QAction("Clear Last Annotation", self)
-        clear_last_annotation_action.triggered.connect(self.clear_last_annotation)
-        annotation_menu.addAction(clear_last_annotation_action)
-        #  CLEAR ALL ANNOTATIONS ACTION
-        clear_annotations_action = QAction("Clear All Annotations", self)
-        clear_annotations_action.triggered.connect(self.clear_all_annotations)
-        annotation_menu.addAction(clear_annotations_action)
-
-        ############# LIGHTING MENU ################
-        lighting_menu = menubar.addMenu("Lighting")
-        # cycle lighting preset
-        cycle_lighting = QAction("Cycle Lighting Preset", self)
-        cycle_lighting.setShortcut("L")  # Press 'L' to cycle
-        cycle_lighting.triggered.connect(self.cycle_lighting_preset)
-        lighting_menu.addAction(cycle_lighting)
-        # specific lighting presets
-        lighting_default = QAction("Lighting: Default", self)
-        lighting_default.triggered.connect(lambda: self.apply_lighting_preset("default"))
-        lighting_menu.addAction(lighting_default)
-        lighting_studio = QAction("Lighting: Studio", self)
-        lighting_studio.triggered.connect(lambda: self.apply_lighting_preset("studio"))
-        lighting_menu.addAction(lighting_studio)
-        lighting_off = QAction("Lighting: Off", self)
-        lighting_off.triggered.connect(lambda: self.apply_lighting_preset("off"))
-        lighting_menu.addAction(lighting_off)
-        # Add another option: "Lighting: Warm"
-        lighting_warm = QAction("Lighting: Warm", self)
-        lighting_warm.triggered.connect(lambda: self.apply_lighting_preset("warm"))
-        lighting_menu.addAction(lighting_warm)
-        # light adjustment dialog
-        adjust_lights = QAction("Custom Adjust Lights", self)
-        adjust_lights.triggered.connect(self.open_light_dialog)
-        lighting_menu.addAction(adjust_lights)
-
-        ############# BACKGROUND COLOR MENU ################
-        background_menu = menubar.addMenu("Background")
-        bg_white = QAction("White", self)
-        bg_white.setShortcut("Ctrl+1")
-        bg_white.triggered.connect(lambda: self.set_background_color(1, 1, 1))
-        background_menu.addAction(bg_white)
-        bg_light_gray = QAction("Light Gray", self)
-        bg_light_gray.setShortcut("Ctrl+2")
-        bg_light_gray.triggered.connect(lambda: self.set_background_color(0.9, 0.9, 0.9))
-        background_menu.addAction(bg_light_gray)
-        bg_dark_gray = QAction("Dark Gray", self)
-        bg_dark_gray.setShortcut("Ctrl+3")
-        bg_dark_gray.triggered.connect(lambda: self.set_background_color(0.2, 0.2, 0.2))
-        background_menu.addAction(bg_dark_gray)
-        bg_black = QAction("Black", self)
-        bg_black.setShortcut("Ctrl+4")
-        bg_black.triggered.connect(lambda: self.set_background_color(0, 0, 0))
-        background_menu.addAction(bg_black)
-        # Optionally, add a custom color picker
-        bg_custom = QAction("Custom...", self)
-        bg_custom.setShortcut("Ctrl+5")
-        bg_custom.triggered.connect(self.pick_custom_background)
-        background_menu.addAction(bg_custom)
-        # Add cycle background option
-        bg_cycle = QAction("Cycle Background", self)
-        bg_cycle.setShortcut("B")
-        bg_cycle.triggered.connect(self.toggle_background)
-        background_menu.addAction(bg_cycle)
-
-        ########### DEBUG MENU ##############
-        debug_menu = menubar.addMenu("Debug")
-        dbg_unlit = QAction("Show Unlit White", self)
-        dbg_unlit.triggered.connect(self.debug_unlit_white)
-        debug_menu.addAction(dbg_unlit)
-
-        dbg_relit = QAction("Restore Lit Materials", self)
-        dbg_relit.triggered.connect(self.debug_restore_lit)
-        debug_menu.addAction(dbg_relit)
-
-        dbg_cube = QAction("Add Test Cube", self)
-        dbg_cube.triggered.connect(self.debug_add_cube)
-        debug_menu.addAction(dbg_cube)
-
-        dbg_dp = QAction("Toggle Depth Peeling", self)
-        dbg_dp.triggered.connect(self.toggle_depth_peeling)
-        debug_menu.addAction(dbg_dp)
-
-
-    def save_polydata(self, filename, writer_class, polydata):
-        '''Save the given polydata to a file using the specified writer class.'''
-        writer = writer_class()
-        writer.SetFileName(filename)
-        writer.SetInputData(polydata)
-        writer.Write()
-
-    def save_file(self):
-        """Save all actors in the scene to a file."""
-        # Prompt the user for a save location and file format
-        filename, _ = QFileDialog.getSaveFileName(
-            self,
-            "Save 3D Model File",
-            "",
-            "3D Model Files (*.obj *.stl *.ply)"
-        )
-
-        if not filename:
-            return  # User canceled the save dialog
-
-        # Determine the file extension
-        ext = os.path.splitext(filename)[1].lower()
-
-        try:
-            # Combine all actors' polydata into one
-            append_filter = vtk.vtkAppendPolyData()
-            actors = self.renderer.GetActors()
-            actors.InitTraversal()
-            for i in range(actors.GetNumberOfItems()):
-                actor = actors.GetNextActor()
-                mapper = actor.GetMapper()
-                if mapper:
-                    polydata = mapper.GetInput()
-                    if polydata:
-                        append_filter.AddInputData(polydata)
-
-            append_filter.Update()
-            combined_polydata = append_filter.GetOutput()
-
-            # Save the combined polydata to the selected file format
-            if ext == ".obj":
-                # Save as OBJ with textures
-                exporter = vtk.vtkOBJExporter()
-                exporter.SetFilePrefix(os.path.splitext(filename)[0])  # Exclude extension
-                exporter.SetRenderWindow(self.vtk_widget.GetRenderWindow())
-                exporter.Write()
-            elif ext == ".stl":
-                self.save_polydata(filename, vtk.vtkSTLWriter, combined_polydata)
-            elif ext == ".ply":
-                self.save_polydata(filename, vtk.vtkPLYWriter, combined_polydata)
-            else:
-                self.statusBar().showMessage("Unsupported file format.")
-                return
-
-            self.statusBar().showMessage(f"Model saved to: {filename}")
-        except Exception as e:
-            self.statusBar().showMessage(f"Error saving model: {e}")
-            print(f"Error saving model: {e}")
-
-    def enable_depth_peeling(self):
-        """Enable depth peeling for proper transparency rendering."""
-        render_window = self.vtk_widget.GetRenderWindow()
-        render_window.SetAlphaBitPlanes(1)  # Enable alpha bit planes for transparency
-        render_window.SetMultiSamples(0)  # Disable multisampling for better transparency
-
-        # Configure depth peeling
-        self.renderer.SetUseDepthPeeling(1)
-        self.renderer.SetMaximumNumberOfPeels(100)  # Maximum number of depth peels
-        self.renderer.SetOcclusionRatio(0.1)  # Occlusion ratio (lower is better quality)
-
-    def zoom_camera(self, factor):
-        '''Zoom the camera in or out by a given factor.'''
-        camera = self.renderer.GetActiveCamera()
-        camera.Dolly(factor)
-        self.renderer.ResetCameraClippingRange()
-        self.vtk_widget.GetRenderWindow().Render()
-
-    def reset_view(self):
-        """Reset the camera to its default position."""
-        actors = self.renderer.GetActors()
-        actors.InitTraversal()
-        actor_count = actors.GetNumberOfItems()
-
-        if actor_count == 0:
-            self.statusBar().showMessage("No actors in the scene to reset view.")
-            return
-
-        bounds = self.renderer.ComputeVisiblePropBounds()
-
-        if bounds == (0, 0, 0, 0, 0, 0):
-            self.statusBar().showMessage("Scene bounds are invalid. Cannot reset view.")
-            return
-
-        # Reset the camera
-        self.renderer.ResetCamera()
-
-        # Adjust the camera distance
-        camera = self.renderer.GetActiveCamera()
-        center_x = (bounds[0] + bounds[1]) / 2
-        center_y = (bounds[2] + bounds[3]) / 2
-        center_z = (bounds[4] + bounds[5]) / 2
-        max_dim = max(bounds[1] - bounds[0], bounds[3] - bounds[2], bounds[5] - bounds[4])
-
-        # Set the focal point to the center of the bounds
-        camera.SetFocalPoint(center_x, center_y, center_z)
-
-        # Position the camera at a distance proportional to the size of the scene
-        camera.SetPosition(center_x, center_y, center_z + max_dim * 2)  # Adjust the multiplier as needed
-        camera.SetViewUp(0, 1, 0)
-
-        self.vtk_widget.GetRenderWindow().Render()
-        self.statusBar().showMessage("View reset to default position.")
-
-    def set_mouse_style(self, name: str):
-        """Set mouse interaction style: trackball | terrain | joystick."""
-        name = name.lower()
-        if name == "trackball":
-            # Reattach the switch, then select trackball
-            self.interactor.SetInteractorStyle(self.style_switch)
-            self.style_switch.SetCurrentStyleToTrackballCamera()
-        elif name == "joystick":
-            # Reattach the switch, then select joystick
-            self.interactor.SetInteractorStyle(self.style_switch)
-            self.style_switch.SetCurrentStyleToJoystickCamera()
-        elif name == "terrain":
-            # Not available via switch on this VTK; use terrain style directly
-            self.interactor.SetInteractorStyle(self._terrain_style)
-        else:
-            # Fallback to trackball
-            self.interactor.SetInteractorStyle(self.style_switch)
-            self.style_switch.SetCurrentStyleToTrackballCamera()
-            name = "trackball"
-
-        self.current_mouse_style = name
-        self.statusBar().showMessage(f"Mouse style: {name.capitalize()}")
-
-    def cycle_mouse_style(self):
-        """Cycle through available mouse styles."""
-        i = self.mouse_styles.index(self.current_mouse_style)
-        nxt = self.mouse_styles[(i + 1) % len(self.mouse_styles)]
-        self.set_mouse_style(nxt)
-
-    def load_texture(self, texture_path):
-        '''Load a texture from file and return a vtkTexture object'''
-        reader_factory = vtk.vtkImageReader2Factory()
-        texture_reader = reader_factory.CreateImageReader2(texture_path)
-        if texture_reader:
-            texture_reader.SetFileName(texture_path)
-            texture_reader.Update()
-            texture = vtk.vtkTexture()
-            texture.SetInputConnection(texture_reader.GetOutputPort())
-            return texture
-        else:
-            print(f"Failed to load texture: {texture_path}")
-            return None
-
-    def trimesh_to_vtk(self, mesh):
-        '''Convert a trimesh.Trimesh object to vtkPolyData'''
-        # Create VTK points
-        points = vtk.vtkPoints()
-        for vertex in mesh.vertices:
-            points.InsertNextPoint(vertex)
-
-        # Create VTK cells (triangles)
-        cells = vtk.vtkCellArray()
-        for face in mesh.faces:
-            triangle = vtk.vtkTriangle()
-            for i, vertex_index in enumerate(face):
-                triangle.GetPointIds().SetId(i, vertex_index)
-            cells.InsertNextCell(triangle)
-
-        # Create VTK polydata
-        polydata = vtk.vtkPolyData()
-        polydata.SetPoints(points)
-        polydata.SetPolys(cells)
-
-        # Add vertex colors if available
-        if hasattr(mesh.visual, "vertex_colors") and mesh.visual.vertex_colors is not None:
-            colors = vtk.vtkUnsignedCharArray()
-            colors.SetNumberOfComponents(3)
-            colors.SetName("Colors")
-            for color in mesh.visual.vertex_colors[:, :3]:  # Ignore alpha channel
-                colors.InsertNextTuple3(*color)
-            polydata.GetPointData().SetScalars(colors)
-
-        return polydata
-
-    def load_point_cloud(self, filename, loader_function):
-        '''Load a point cloud file using the specified loader function.'''
-        polydata = loader_function(filename)
-        mapper = vtk.vtkPolyDataMapper()
-        mapper.SetInputData(polydata)
-        actor = vtk.vtkActor()
-        actor.SetMapper(mapper)
-        outline_actor = create_outline_actor(polydata)
-        self.renderer.AddActor(outline_actor)
-        actor.GetProperty().SetPointSize(2)
-        self.renderer.AddActor(actor)
-        self.update_model_info()
-        self.reset_view()
-
-    def deactivate_all_modes(self):
-        '''Deactivate all active modes.'''
-        if hasattr(self, "left_click_observer"):
-            self.vtk_widget.RemoveObserver(self.left_click_observer)
-            del self.left_click_observer
-        if hasattr(self, "right_click_observer"):
-            self.vtk_widget.RemoveObserver(self.right_click_observer)
-            del self.right_click_observer
-        if hasattr(self, "annotation_observer"):
-            self.vtk_widget.RemoveObserver(self.annotation_observer)
-            del self.annotation_observer
-
-    def keyPressEvent(self, event):
-        """Forward key press events to the VTK widget's handler."""
-        self.vtk_widget.keyPressEvent(event)
-
-
-    def update_model_info(self):
-        """Collect scene stats and show in the Model Info dock."""
-        try:
-            actors = self.renderer.GetActors()
-            actors.InitTraversal()
-            n_actors = actors.GetNumberOfItems()
-
-            total_points = 0
-            total_polys = 0
-            total_lines = 0
-            total_strips = 0
-            textured = 0
-
-            for _ in range(n_actors):
-                a = actors.GetNextActor()
-                if a is None:
-                    continue
-                mapper = a.GetMapper()
-                if mapper is None:
-                    continue
-                data = mapper.GetInput()
-                if isinstance(data, vtk.vtkPolyData):
-                    total_points += int(data.GetNumberOfPoints() or 0)
-                    total_polys  += int(data.GetNumberOfPolys() or 0)
-                    total_lines  += int(data.GetNumberOfLines() or 0)
-                    total_strips += int(data.GetNumberOfStrips() or 0)
-                if a.GetTexture() is not None:
-                    textured += 1
-
-            bounds = self.renderer.ComputeVisiblePropBounds()
-            bx = (bounds[0], bounds[1])
-            by = (bounds[2], bounds[3])
-            bz = (bounds[4], bounds[5])
-            sx = bx[1] - bx[0]
-            sy = by[1] - by[0]
-            sz = bz[1] - bz[0]
-
-            info = []
-            info.append("Model Info")
-            info.append("-----------------------------")
-            info.append(f"Actors:            {n_actors}")
-            info.append(f"Textured actors:   {textured}")
-            info.append("")
-            info.append(f"Points (vertices): {total_points}")
-            info.append(f"Polys (faces):     {total_polys}")
-            info.append(f"Lines:             {total_lines}")
-            info.append(f"Strips:            {total_strips}")
-            info.append("")
-            info.append(f"Bounds X: [{bx[0]:.3f}, {bx[1]:.3f}]  size: {sx:.3f}")
-            info.append(f"Bounds Y: [{by[0]:.3f}, {by[1]:.3f}]  size: {sy:.3f}")
-            info.append(f"Bounds Z: [{bz[0]:.3f}, {bz[1]:.3f}]  size: {sz:.3f}")
-
-            self.info_text.setPlainText("\n".join(info))
-            self.statusBar().showMessage("Model info refreshed.")
-        except Exception as e:
-            self.info_text.setPlainText(f"Model Info\n-----------------------------\nError: {e}")
-
-
-    ############### MEASUREMENT METHODS #################
-
-    def activate_measure_mode(self):
-        '''Activate measurement mode to measure distances.'''
-        self.deactivate_all_modes()  # Ensure no other mode is active
-        self.btn_start.setStyleSheet("background-color: #0078d7; color: white; font-weight: bold;")
-        self.statusBar().showMessage("Click points to measure. Right-click to finish.")
-        self.left_click_observer = self.vtk_widget.AddObserver("LeftButtonPressEvent", self.on_measure_click)
-        self.right_click_observer = self.vtk_widget.AddObserver("RightButtonPressEvent", self.finish_measure)
-
-    def cancel_measurement(self):
-        '''Cancel the current measurement mode, but keep visuals.'''
-        if hasattr(self, "left_click_observer"):
-            self.vtk_widget.RemoveObserver(self.left_click_observer)
-            del self.left_click_observer
-        if hasattr(self, "right_click_observer"):
-            self.vtk_widget.RemoveObserver(self.right_click_observer)
-            del self.right_click_observer
-        # Do NOT remove marker/line actors or clear lists here!
-        # Do NOT clear measure_points here; keep indices consistent for deletion logic
-        # Only clear temporary measurement points if needed:
-        # self.measure_points.clear()
-        self.statusBar().showMessage("Measurement cancelled.")
-        self.btn_start.setStyleSheet("")
-
-    def on_measure_click(self, obj, event):
-        '''Handle click to add measurement point.'''
-        click_pos = self.interactor.GetEventPosition()
-        picker = vtk.vtkPropPicker()
-        picker.Pick(click_pos[0], click_pos[1], 0, self.renderer)
-        pos = picker.GetPickPosition()
-        if pos != (0.0, 0.0, 0.0):
-            self.measure_points.append(pos)
-            # Add marker (small sphere)
-            sphere = vtk.vtkSphereSource()
-            sphere.SetCenter(pos)
-            sphere.SetRadius(0.5 * max(1.0, self.renderer.GetActiveCamera().GetDistance() / 100.0))
-            sphere.Update()
-            mapper = vtk.vtkPolyDataMapper()
-            mapper.SetInputConnection(sphere.GetOutputPort())
-            actor = vtk.vtkActor()
-            actor.SetMapper(mapper)
-            actor.GetProperty().SetColor(0, 1, 0)  # Green marker
-            actor.GetProperty().SetAmbient(1.0)
-            actor.GetProperty().SetDiffuse(0.0)
-            self.renderer.AddActor(actor)
-            self.measure_markers.append(actor)
-            self.vtk_widget.GetRenderWindow().Render()
-
-            n = len(self.measure_points)
-            if n > 1:
-                p1 = self.measure_points[-2]
-                p2 = self.measure_points[-1]
-                dist = math.sqrt(sum((a - b) ** 2 for a, b in zip(p1, p2)))
-                self.measure_history.append(dist)
-                self.undo_stack.append(('add', dist))
-                self.history_list.addItem(f"Segment {n-1}: {dist:.3f}")
-                self.statusBar().showMessage(f"Last segment: {dist:.3f} | Total: {self.measure_total():.3f}")
-                # Draw line
-                line = vtk.vtkLineSource()
-                line.SetPoint1(p1)
-                line.SetPoint2(p2)
-                line.Update()
-                mapper = vtk.vtkPolyDataMapper()
-                mapper.SetInputConnection(line.GetOutputPort())
-                actor = vtk.vtkActor()
-                actor.SetMapper(mapper)
-                actor.GetProperty().SetColor(1, 0, 0)
-                actor.GetProperty().SetLineWidth(2)
-                self.renderer.AddActor(actor)
-                self.measure_lines.append(actor)
-
-                # Add distance label at the line midpoint
-                mx = 0.5 * (p1[0] + p2[0])
-                my = 0.5 * (p1[1] + p2[1])
-                mz = 0.5 * (p1[2] + p2[2])
-                label = vtk.vtkBillboardTextActor3D()
-                label.SetInput(f"{dist:.3f}")
-                label.SetPosition(mx, my, mz)
-                label.GetTextProperty().SetColor(1, 1, 0)  # yellow
-                label.GetTextProperty().SetFontSize(18)
-                self.renderer.AddActor(label)
-                self.measure_labels.append(label)
-
-                self.vtk_widget.GetRenderWindow().Render()
-
-    def finish_measure(self, obj, event):
-        '''Finish measurement mode.'''
-        if len(self.measure_points) > 1:
-            total = self.measure_total()
-            self.history_list.addItem(f"Total: {total:.3f}")
-            self.measure_history.append(total)
-            self.undo_stack.append(('add', total))
-            self.statusBar().showMessage(f"Measurement finished. Total path length: {total:.3f}")
-        else:
-            self.statusBar().showMessage("Measurement cancelled or not enough points.")
-        # Remove observers (guard with hasattr)
-        if hasattr(self, "left_click_observer"):
-            self.vtk_widget.RemoveObserver(self.left_click_observer)
-            del self.left_click_observer
-        if hasattr(self, "right_click_observer"):
-            self.vtk_widget.RemoveObserver(self.right_click_observer)
-            del self.right_click_observer
-        self.btn_start.setStyleSheet("")
-
-    def measure_total(self):
-        '''Calculate total path length of measurements.'''
-        total = 0.0
-        for i in range(1, len(self.measure_points)):
-            p1 = self.measure_points[i-1]
-            p2 = self.measure_points[i]
-            total += math.sqrt(sum((a - b) ** 2 for a, b in zip(p1, p2)))
-        return total
-
-    def clear_all_measurements(self):
-        '''Clear all measurements.'''
-        # Remove marker actors
-        if hasattr(self, "measure_markers"):
-            for actor in list(self.measure_markers):
-                self.renderer.RemoveActor(actor)
-            self.measure_markers.clear()
-        # Remove line actors
-        if hasattr(self, "measure_lines"):
-            for actor in list(self.measure_lines):
-                self.renderer.RemoveActor(actor)
-            self.measure_lines.clear()
-        # Remove label actors
-        if hasattr(self, "measure_labels"):
-            for actor in list(self.measure_labels):
-                self.renderer.RemoveActor(actor)
-            self.measure_labels.clear()
-        # Clear points/history/stacks/UI
-        if hasattr(self, "measure_points"):
-            self.measure_points.clear()
-        self.measure_history.clear()
-        self.undo_stack.clear()
-        self.redo_stack.clear()
-        self.history_list.clear()
-        self.vtk_widget.GetRenderWindow().Render()
-        self.statusBar().showMessage("All measurements cleared.")
-
-    def clear_last_measurement(self):
-        '''Clear the last measurement segment.'''
-        # Remove last marker
-        if hasattr(self, "measure_markers") and self.measure_markers:
-            actor = self.measure_markers.pop()
-            self.renderer.RemoveActor(actor)
-        # Remove last line
-        if hasattr(self, "measure_lines") and self.measure_lines:
-            actor = self.measure_lines.pop()
-            self.renderer.RemoveActor(actor)
-        # Remove last label
-        if hasattr(self, "measure_labels") and self.measure_labels:
-            actor = self.measure_labels.pop()
-            self.renderer.RemoveActor(actor)
-        # Remove last point
-        if hasattr(self, "measure_points") and self.measure_points:
-            self.measure_points.pop()
-        # Remove last measurement from history and history list
-        if self.measure_history:
-            self.measure_history.pop()
-        if self.history_list.count() > 0:
-            self.history_list.takeItem(self.history_list.count() - 1)
-        self.vtk_widget.GetRenderWindow().Render()
-        self.statusBar().showMessage("Last measurement cleared.")
-
-
-    def delete_selected_measurement(self):
-        '''Delete selected measurement rows; remove correct actors; skip "Total" rows.'''
-        selected_items = self.history_list.selectedItems()
-        if not selected_items:
-            self.statusBar().showMessage("No measurement selected.")
-            return
-
-        # Map rows -> segment index (skip "Total")
-        row_to_seg = {}
-        seg_idx = 0
-        for i in range(self.history_list.count()):
-            text = self.history_list.item(i).text()
-            if text.startswith("Total"):
-                row_to_seg[i] = None
-            else:
-                row_to_seg[i] = seg_idx
-                seg_idx += 1
-
-        rows = sorted([self.history_list.row(item) for item in selected_items], reverse=True)
-        for row in rows:
-            item = self.history_list.item(row)
-            text = item.text() if item else ""
-            self.history_list.takeItem(row)
-
-            seg = row_to_seg.get(row, None)
-            if seg is None:
-                # Skip totals entirely; do not touch measure_history
-                continue
-
-            # Remove segment visuals
-            total_lines = len(self.measure_lines)
-            has_prev = (seg - 1) >= 0
-            has_next = (seg + 1) < total_lines
-            if seg < len(self.measure_lines):
-                self.renderer.RemoveActor(self.measure_lines[seg])
-                del self.measure_lines[seg]
-            if seg < len(self.measure_labels):
-                self.renderer.RemoveActor(self.measure_labels[seg])
-                del self.measure_labels[seg]
-            if (seg + 1) < len(self.measure_markers) and not has_next:
-                self.renderer.RemoveActor(self.measure_markers[seg + 1])
-                del self.measure_markers[seg + 1]
-                if (seg + 1) < len(self.measure_points):
-                    del self.measure_points[seg + 1]
-            if seg < len(self.measure_markers) and not has_prev:
-                self.renderer.RemoveActor(self.measure_markers[seg])
-                del self.measure_markers[seg]
-                if seg < len(self.measure_points):
-                    del self.measure_points[seg]
-        self.vtk_widget.GetRenderWindow().Render()
-        self.update_measurement_highlight()
-        self.statusBar().showMessage("Selected measurement(s) deleted.")
-
-
-    def undo_measurement(self):
-        '''Undo the last measurement.'''
-        if self.undo_stack:
-            action, value = self.undo_stack.pop()
-            if action == 'add' and self.measure_history:
-                removed = self.measure_history.pop()
-                self.redo_stack.append(('add', removed))
-                self.history_list.takeItem(self.history_list.count() - 1)
-                self.statusBar().showMessage("Undo last measurement.")
-            # Optionally, remove last marker/line actor here
-
-    def redo_measurement(self):
-        '''Redo the last undone measurement.'''
-        if self.redo_stack:
-            action, value = self.redo_stack.pop()
-            if action == 'add':
-                self.measure_history.append(value)
-                self.undo_stack.append(('add', value))
-                # Keep list format consistent
-                self.history_list.addItem(f"Segment: {value:.3f}")
-                self.statusBar().showMessage("Redo last measurement.")
-
-
-    def update_measurement_highlight(self):
-<<<<<<< HEAD
-        '''Update the highlight of measurement segments.'''
-=======
->>>>>>> a361ff5f
-        # Reset
-        for line in self.measure_lines:
-            p = line.GetProperty()
-            p.SetColor(1, 0, 0); p.SetLineWidth(2.0)
-        # Map rows to segments (skip 'Total')
-        row_to_seg, seg = {}, 0
-        for i in range(self.history_list.count()):
-            txt = self.history_list.item(i).text()
-            if txt.startswith("Total"):
-                row_to_seg[i] = None
-            else:
-                row_to_seg[i] = seg; seg += 1
-        # Highlight selected
-        for item in self.history_list.selectedItems():
-            r = self.history_list.row(item)
-            s = row_to_seg.get(r)
-            if s is not None and 0 <= s < len(self.measure_lines):
-                p = self.measure_lines[s].GetProperty()
-                p.SetColor(1, 1, 0); p.SetLineWidth(4.0)
-        self.vtk_widget.GetRenderWindow().Render()
-
-
-    ############### ANNOTATION METHODS #################
-
-    def activate_annotation_mode(self):
-        '''Activate annotation mode to add text annotations.'''
-        self.deactivate_all_modes()  # Ensure no other mode is active
-
-        self.statusBar().showMessage("Click a point to add annotation.")
-        self.annotation_observer = self.vtk_widget.AddObserver("LeftButtonPressEvent", self.on_annotation_click)
-
-    def on_annotation_click(self, obj, event):
-        """Handle click to add annotation."""
-        print("Annotation click detected.")
-        click_pos = self.interactor.GetEventPosition()
-        picker = vtk.vtkPropPicker()
-        picker.Pick(click_pos[0], click_pos[1], 0, self.renderer)
-        pos = picker.GetPickPosition()
-        if pos != (0.0, 0.0, 0.0):
-            print("Opening annotation dialog...")
-            self.dialog_active = True  # Disable key and mouse events
-            print(f"dialog_active set to {self.dialog_active}")
-            text, ok = QInputDialog.getText(self, "Add Annotation", "Enter annotation text:")
-            self.dialog_active = False  # Re-enable key and mouse events
-            print(f"dialog_active set to {self.dialog_active}")
-            if ok and text:
-                text_actor = vtk.vtkBillboardTextActor3D()
-                text_actor.SetInput(text)
-                text_actor.SetPosition(pos)
-                text_actor.GetTextProperty().SetColor(1, 1, 0)
-                text_actor.GetTextProperty().SetFontSize(18)
-                self.renderer.AddActor(text_actor)
-                self.annotations.append(text_actor)
-                self.vtk_widget.GetRenderWindow().Render()
-            # Remove observer using stored ID
-            if hasattr(self, "annotation_observer"):
-                self.vtk_widget.RemoveObserver(self.annotation_observer)
-                del self.annotation_observer
-            self.statusBar().showMessage("Annotation added.")
-
-    def clear_all_annotations(self):
-        '''Clear all annotations.'''
-        for actor in getattr(self, "annotations", []):
-            self.renderer.RemoveActor(actor)
-        self.annotations.clear()
-        self.vtk_widget.GetRenderWindow().Render()
-        self.statusBar().showMessage("All annotations cleared.")
-
-    def clear_last_annotation(self):
-        '''Clear the last added annotation.'''
-        if self.annotations:
-            actor = self.annotations.pop()
-            self.renderer.RemoveActor(actor)
-            self.vtk_widget.GetRenderWindow().Render()
-            self.statusBar().showMessage("Last annotation cleared.")
-        else:
-            self.statusBar().showMessage("No annotations to clear.")
-
-
-    ###############  BACKGROUND METHODS #################
-
-    def toggle_background(self):
-        '''Cycle background color between white, light gray, dark gray, and black.'''
-        self.background_index = (self.background_index + 1) % len(self.background_colors)
-        color = self.background_colors[self.background_index]
-        self.set_background_color(*color)
-
-    def set_background_color(self, r, g, b):
-        '''Set the background color of the renderer.'''
-        self.renderer.SetBackground(r, g, b)
-        # Update index to match the color if it's in the list
-        for i, col in enumerate(self.background_colors):
-            if all(abs(c1 - c2) < 0.01 for c1, c2 in zip(col, (r, g, b))):
-                self.background_index = i
-                break
-        self.vtk_widget.GetRenderWindow().Render()
-        self.statusBar().showMessage("Background color set.")
-
-    def pick_custom_background(self):
-        '''Open a color picker dialog to select a custom background color.'''
-        color = QColorDialog.getColor()
-        if color.isValid():
-            rgb = color.getRgbF()[:3]
-            self.set_background_color(*rgb)
-
-
-    ############### LIGHTING METHODS #################
-
-    def open_light_dialog(self):
-        '''Open a dialog to adjust light properties.'''
-        if hasattr(self, "lights") and self.lights:
-            dlg = LightAdjustDialog(self, self.lights)
-            dlg.exec_()
-        else:
-            self.statusBar().showMessage("No lights to adjust in this preset.")
-
-    def cycle_lighting_preset(self):
-        '''Cycle through predefined lighting presets.'''
-        presets = ["studio", "default", "warm", "off"]
-        current_index = presets.index(self.current_lighting_preset)
-        next_index = (current_index + 1) % len(presets)
-        next_preset = presets[next_index]
-        self.apply_lighting_preset(next_preset)
-
-    def apply_lighting_preset(self, preset="studio"):
-        '''Apply a predefined lighting preset.'''
-        self.current_lighting_preset = preset
-        self.renderer.RemoveAllLights()
-        self.lights = []
-        if hasattr(self.renderer, "SetTwoSidedLighting"):
-            self.renderer.SetTwoSidedLighting(1)
-        if hasattr(self.renderer, "SetLightFollowCamera"):
-            self.renderer.SetLightFollowCamera(1)
-
-        if preset == "default":
-            # Four lights around the model (horizontal plane)
-            for angle in [0, 90, 180, 270]:
-                rad = math.radians(angle)
-                light = vtk.vtkLight()
-                light.SetLightTypeToSceneLight()
-                light.SetPosition(3 * math.cos(rad), 3 * math.sin(rad), 1)
-                light.SetFocalPoint(0, 0, 0)
-                light.SetIntensity(0.25)
-                light.SetColor(1.0, 1.0, 1.0)
-                self.renderer.AddLight(light)
-                self.lights.append(light)
-
-            # Two lights from above and below
-            top_light = vtk.vtkLight()
-            top_light.SetLightTypeToSceneLight()
-            top_light.SetPosition(0, 0, 4)
-            top_light.SetFocalPoint(0, 0, 0)
-            top_light.SetIntensity(0.18)
-            top_light.SetColor(1.0, 1.0, 1.0)
-            self.renderer.AddLight(top_light)
-            self.lights.append(top_light)
-
-            bottom_light = vtk.vtkLight()
-            bottom_light.SetLightTypeToSceneLight()
-            bottom_light.SetPosition(0, 0, -4)
-            bottom_light.SetFocalPoint(0, 0, 0)
-            bottom_light.SetIntensity(0.12)
-            bottom_light.SetColor(1.0, 1.0, 1.0)
-            self.renderer.AddLight(bottom_light)
-            self.lights.append(bottom_light)
-
-            # Persistent soft headlight to avoid black scenes
-            headlight = vtk.vtkLight()
-            headlight.SetLightTypeToHeadlight()
-            headlight.SetIntensity(0.18)  # slightly stronger to test
-            headlight.SetColor(1.0, 1.0, 1.0)
-            self.renderer.AddLight(headlight)
-            self.lights.append(headlight)
-
-
-        elif preset == "studio":
-            for angle in [45, 135, 225, 315]:
-                rad = math.radians(angle)
-                light = vtk.vtkLight()
-                light.SetPosition(2 * math.cos(rad), 2 * math.sin(rad), 1)
-                light.SetFocalPoint(0, 0, 0)
-                light.SetColor(1.0, 1.0, 0.9)  # Slightly warm white
-                self.renderer.AddLight(light)
-                self.lights.append(light)
-
-            # Persistent soft headlight to avoid black scenes
-            headlight = vtk.vtkLight()
-            headlight.SetLightTypeToHeadlight()
-            headlight.SetIntensity(0.18)  # slightly stronger to test
-            headlight.SetColor(1.0, 1.0, 1.0)
-            self.renderer.AddLight(headlight)
-            self.lights.append(headlight)
-
-        elif preset == "warm":
-            # New warm lighting option
-            for angle in [30, 150, 210, 330]:
-                rad = math.radians(angle)
-                light = vtk.vtkLight()
-                light.SetPosition(2.5 * math.cos(rad), 2.5 * math.sin(rad), 1.5)
-                light.SetFocalPoint(0, 0, 0)
-                light.SetIntensity(0.22)
-                light.SetColor(1.0, 0.85, 0.7)  # Warm tone
-                self.renderer.AddLight(light)
-                self.lights.append(light)
-
-            # Persistent soft headlight to avoid black scenes
-            headlight = vtk.vtkLight()
-            headlight.SetLightTypeToHeadlight()
-            headlight.SetIntensity(0.18)  # slightly stronger to test
-            headlight.SetColor(1.0, 1.0, 1.0)
-            self.renderer.AddLight(headlight)
-            self.lights.append(headlight)
-
-        elif preset == "off":
-            self.lights = []
-            # No lights added
-
-        print(f"[Lights] Active lights: {len(self.lights)} (preset: {preset})")
-
-        self.vtk_widget.GetRenderWindow().Render()
-        self.statusBar().showMessage(f"Lighting preset: {preset}")
-
-
-    ############### FILE LOAD/SAVE METHODS #################
-    def open_file(self):
-        '''Open a file dialog to select and load a 3D model file.'''
-        filename, _ = QFileDialog.getOpenFileName(
-            self,
-            "Open 3D Model File",
-            "",
-            "3D Model Files (*.stl *.obj *.ply *.las *.e57)"
-        )
-        if filename:
-            self.load_model(filename)
-
-
-    ###############  WIREFRAME METHODS #################
-
-    def toggle_wireframe(self):
-        '''Toggle between wireframe and solid rendering modes.'''
-        actors = self.renderer.GetActors()
-        actors.InitTraversal()
-        for i in range(actors.GetNumberOfItems()):
-            actor = actors.GetNextActor()
-            current = actor.GetProperty().GetRepresentation()
-            if current == vtk.VTK_SURFACE:
-                actor.GetProperty().SetRepresentationToWireframe()
-            else:
-                actor.GetProperty().SetRepresentationToSurface()
-        self.vtk_widget.GetRenderWindow().Render()
-
-
-<<<<<<< HEAD
-    ###############  DEBUG METHODS #################
-
-    def debug_unlit_white(self):
-        '''Apply unlit white material to all actors.'''
-        acts = self.renderer.GetActors(); acts.InitTraversal()
-        for _ in range(acts.GetNumberOfItems()):
-            a = acts.GetNextActor()
-            if not a: continue
-            p = a.GetProperty()
-            p.LightingOff()
-            p.SetColor(1, 1, 1)
-        self.vtk_widget.GetRenderWindow().Render()
-        print("[DBG] Unlit white applied")
-
-    def debug_restore_lit(self):
-        '''Restore lit materials to all actors.'''
-        acts = self.renderer.GetActors(); acts.InitTraversal()
-        for _ in range(acts.GetNumberOfItems()):
-            a = acts.GetNextActor()
-            if not a: continue
-            mp = a.GetMapper()
-            if mp:
-                mp.ScalarVisibilityOff()
-            p = a.GetProperty()
-            p.LightingOn()
-            p.SetAmbient(0.35); p.SetDiffuse(0.65)
-            p.SetSpecular(0.2); p.SetSpecularPower(20)
-            p.SetColor(1, 1, 1)
-        self.apply_lighting_preset(self.current_lighting_preset)
-        print("[DBG] Lit materials restored")
-
-    def debug_add_cube(self):
-        '''Add a test cube to the scene.'''
-        cube = vtk.vtkCubeSource(); cube.SetXLength(1); cube.SetYLength(1); cube.SetZLength(1)
-        mapper = vtk.vtkPolyDataMapper(); mapper.SetInputConnection(cube.GetOutputPort())
-        actor = vtk.vtkActor(); actor.SetMapper(mapper)
-        actor.GetProperty().SetColor(1, 0.7, 0.2)
-        self.renderer.AddActor(actor)
-        self.reset_view()
-        print("[DBG] Test cube added")
-
-    def toggle_depth_peeling(self):
-        '''Toggle depth peeling for transparent objects.'''
-        rw = self.vtk_widget.GetRenderWindow()
-        using = bool(self.renderer.GetUseDepthPeeling())
-        self.renderer.SetUseDepthPeeling(0 if using else 1)
-        rw.SetAlphaBitPlanes(1 if not using else 0)
-        rw.SetMultiSamples(0 if not using else 8)
-        self.vtk_widget.GetRenderWindow().Render()
-        print(f"[DBG] Depth peeling: {'ON' if not using else 'OFF'}")
-
-=======
->>>>>>> a361ff5f
-    ###############  LOADING METHODS #################
-
-    def _find_mtl_and_texture_dir(self, obj_path: str):
-        """Parse OBJ for mtllib and choose a sensible texture directory."""
-        obj_dir = os.path.dirname(obj_path)
-        mtl_path = None
-
-        # Parse mtllib from OBJ (use first that exists)
-        try:
-            with open(obj_path, "r", encoding="utf-8", errors="ignore") as f:
-                for line in f:
-                    line = line.strip()
-                    if line.lower().startswith("mtllib"):
-                        parts = line.split(maxsplit=1)
-                        if len(parts) == 2:
-                            candidate = parts[1].strip()
-                            # Resolve relative to OBJ directory
-                            cand_path = os.path.normpath(os.path.join(obj_dir, candidate))
-                            if os.path.isfile(cand_path):
-                                mtl_path = cand_path
-                                break
-        except Exception as e:
-            print(f"Warning: failed to read OBJ for mtllib: {e}")
-
-        # Fallback to base.mtl if no mtllib found
-        if mtl_path is None:
-            base = os.path.splitext(os.path.basename(obj_path))[0]
-            guess = os.path.join(obj_dir, base + ".mtl")
-            if os.path.isfile(guess):
-                mtl_path = guess
-
-        # Choose texture path: prefer alongside MTL, else OBJ dir, else textures/ subdir
-        texture_dir = os.path.dirname(mtl_path) if mtl_path else obj_dir
-        textures_sub = os.path.join(texture_dir, "textures")
-        if os.path.isdir(textures_sub):
-            texture_dir = textures_sub
-
-        return mtl_path, texture_dir
-
-
-    def _rewrite_obj_mtllib(self, obj_path: str, patched_mtl_path: str) -> str:
-        """Write a temporary OBJ that points to the patched MTL (single mtllib)."""
-        import tempfile
-        lines = []
-        try:
-            with open(obj_path, "r", encoding="utf-8", errors="ignore") as f:
-                for line in f:
-                    # Drop existing mtllib lines
-                    if line.strip().lower().startswith("mtllib"):
-                        continue
-                    lines.append(line)
-        except Exception as e:
-            print(f"OBJ read failed: {e}")
-        # Prepend our mtllib
-        mtllib_line = f"mtllib {os.path.basename(patched_mtl_path)}\n"
-        lines.insert(0, mtllib_line)
-
-        tmp = tempfile.NamedTemporaryFile(prefix="patched_", suffix=".obj", delete=False)
-        tmp.write("".join(lines).encode("utf-8"))
-        tmp.flush(); tmp.close()
-        return tmp.name
-
-    def _scan_obj_materials(self, obj_path: str):
-        used = []
-        try:
-            with open(obj_path, "r", encoding="utf-8", errors="ignore") as f:
-                for line in f:
-                    s = line.strip()
-                    if s.lower().startswith("usemtl"):
-                        parts = s.split(None, 1)
-                        if len(parts) == 2:
-                            used.append(parts[1].strip())
-        except Exception as e:
-            print(f"OBJ scan failed: {e}")
-        return used
-
-    def _parse_mtl(self, mtl_path: str):
-        defined = set()
-        maps = {}
-        try:
-            with open(mtl_path, "r", encoding="utf-8", errors="ignore") as f:
-                cur = None
-                for line in f:
-                    s = line.strip()
-                    sl = s.lower()
-                    if sl.startswith("newmtl "):
-                        cur = s.split(None, 1)[1].strip()
-                        defined.add(cur)
-                    elif cur and sl.startswith("map_kd"):
-                        parts = s.split(None, 1)
-                        if len(parts) == 2:
-                            maps[cur] = parts[1].strip()
-        except Exception as e:
-            print(f"MTL parse failed: {e}")
-        return defined, maps
-
-    def _resolve_texture_file(self, tex_name: str, texture_dir: str):
-        """Resolve a texture by trying:
-           - exact path under texture_dir,
-           - basename in texture_dir,
-           - alternate extensions,
-           - textures/ subfolder,
-           - recursive search with fuzzy match on basename stem.
-           Returns a path RELATIVE to texture_dir if found, else None.
-        """
-        import re
-
-        def norm_stem(p):
-            stem = os.path.splitext(os.path.basename(p))[0]
-            return "".join(ch.lower() for ch in stem if ch.isalnum())
-
-        def stem_tokens(p):
-            s = os.path.splitext(os.path.basename(p))[0].lower()
-            return [t for t in re.split(r"[^a-z0-9]+", s) if len(t) >= 3]
-
-        abs_dir = os.path.abspath(texture_dir)
-        raw = tex_name.strip().strip('"').strip("'")
-        base = os.path.basename(raw)
-        stem, ext = os.path.splitext(base)
-
-        # Candidate direct paths
-        candidates = [
-            os.path.join(abs_dir, raw),
-            os.path.join(abs_dir, base),
-        ]
-        # Broaden supported extensions
-        alt_exts = [".png", ".jpg", ".jpeg", ".bmp", ".tif", ".tiff", ".tga",
-                    ".PNG", ".JPG", ".JPEG", ".BMP", ".TIF", ".TIFF", ".TGA"]
-        for alt in ([ext] if ext else []) + alt_exts:
-            if alt:
-                candidates.append(os.path.join(abs_dir, stem + alt))
-
-        # Try textures/ subfolder
-        tex_sub = os.path.join(abs_dir, "textures")
-        for alt in ([ext] if ext else []) + alt_exts:
-            if alt:
-                candidates.append(os.path.join(tex_sub, stem + alt))
-
-        for c in candidates:
-            if os.path.isfile(c):
-                return os.path.relpath(c, abs_dir)
-
-        # Recursive search: exact match on filename or stem, else fuzzy token match
-        target_base = base.lower()
-        target_norm = norm_stem(base)
-        target_tokens = set(stem_tokens(base))
-
-        best_match = None
-        best_score = -1
-        for root, _, files in os.walk(abs_dir):
-            for f in files:
-                fl = f.lower()
-                fstem_norm = norm_stem(f)
-                if fl == target_base or fstem_norm == target_norm:
-                    return os.path.relpath(os.path.join(root, f), abs_dir)
-                # Fuzzy: share any meaningful token (e.g., 'wall', 'roof')
-                ftokens = set(stem_tokens(f))
-                score = len(target_tokens & ftokens)
-                if score > best_score and score > 0:
-                    best_score = score
-                    best_match = os.path.join(root, f)
-
-        if best_match:
-            return os.path.relpath(best_match, abs_dir)
-        return None
-
-
-    def _rewrite_mtl(self, obj_path: str, mtl_path: str, texture_dir: str) -> str:
-        """Patch MTL: fix map_Kd paths and add stubs for all used-but-undefined materials."""
-        used = self._scan_obj_materials(obj_path)
-        defined, _ = self._parse_mtl(mtl_path) if mtl_path else (set(), {})
-        out_lines = []
-        if mtl_path and os.path.isfile(mtl_path):
-            with open(mtl_path, "r", encoding="utf-8", errors="ignore") as f:
-                out_lines = f.readlines()
-
-        # Fix map_Kd paths (try alternate extensions/locations)
-        replaced = 0
-        missing_list = []
-        for i, line in enumerate(out_lines):
-            s = line.strip()
-            if s.lower().startswith("map_kd"):
-                parts = s.split(None, 1)
-                tex_raw = parts[1].strip() if len(parts) == 2 else ""
-                resolved = self._resolve_texture_file(tex_raw, texture_dir)
-                if resolved:
-                    out_lines[i] = f"map_Kd {resolved}\n"
-                    replaced += 1
-                else:
-                    # Use fallback texture if available
-                    fallback = self._resolve_texture_file(DEFAULT_TEXTURE, texture_dir)
-                    if fallback:
-                        out_lines[i] = f"map_Kd {fallback}\n"
-                    else:
-                        out_lines[i] = f"# map_Kd {tex_raw}  # missing\n"
-                    missing_list.append(tex_raw)
-        if missing_list:
-            self.statusBar().showMessage(
-                f"Missing textures: {', '.join(missing_list)}"
-            )
-            print(f"Textures not found for map_Kd in {texture_dir}: {missing_list}")
-        if replaced:
-            self.statusBar().showMessage(
-                f"Patched {replaced} map_Kd path(s) in MTL."
-            )
-            print(f"Patched {replaced} map_Kd path(s) in MTL.")
-
-        # Add stubs for used-but-undefined materials
-        missing = [m for m in used if m not in defined]
-        if missing:
-            out_lines.append("\n# --- Auto-added stub materials ---\n")
-            for name in missing:
-                out_lines.append(f"newmtl {name}\nKd 0.8 0.8 0.8\nKa 0 0 0\nKs 0 0 0\nNs 0\nillum 1\n")
-
-        tmp = tempfile.NamedTemporaryFile(prefix="patched_", suffix=".mtl", delete=False)
-        tmp.write("".join(out_lines).encode("utf-8"))
-        tmp.flush(); tmp.close()
-        return tmp.name
-
-
-    def load_obj_with_textures(self, obj_path: str):
-        '''Load an OBJ with MTL/PNG/JPG textures and add to the existing renderer.'''
-        ren_win = self.vtk_widget.GetRenderWindow()
-
-<<<<<<< HEAD
-        # Track existing renderers and actors on our main renderer
-=======
-        # Track existing renderers
->>>>>>> a361ff5f
-        before = []
-        rens = ren_win.GetRenderers(); rens.InitTraversal()
-        for _ in range(rens.GetNumberOfItems()):
-            before.append(rens.GetNextItem())
-<<<<<<< HEAD
-        # Track actors already on our renderer (importer may reuse it)
-        def iter_actors(renderer):
-            acts = renderer.GetActors(); acts.InitTraversal()
-            for _ in range(acts.GetNumberOfItems()):
-                yield acts.GetNextActor()
-        actors_before_ids = {id(a) for a in iter_actors(self.renderer)}
-=======
->>>>>>> a361ff5f
-
-        mtl_path, texture_dir = self._find_mtl_and_texture_dir(obj_path)
-        patched_mtl = self._rewrite_mtl(obj_path, mtl_path, texture_dir)
-        patched_obj = self._rewrite_obj_mtllib(obj_path, patched_mtl)
-
-<<<<<<< HEAD
-        print(f"[OBJ] Texture dir: {os.path.abspath(texture_dir)}")
-
-=======
->>>>>>> a361ff5f
-        importer = vtk.vtkOBJImporter()
-        importer.SetRenderWindow(ren_win)
-        importer.SetFileName(patched_obj)          # force use of our patched OBJ
-        importer.SetFileNameMTL(patched_mtl)       # and our patched MTL
-        importer.SetTexturePath(os.path.abspath(texture_dir))
-
-<<<<<<< HEAD
-        # Debug: renderer counts before import
-        rens = ren_win.GetRenderers(); rens.InitTraversal()
-        before_count = rens.GetNumberOfItems()
-        print(f"[OBJ] Renderers before import: {before_count}")
-
-=======
->>>>>>> a361ff5f
-        try:
-            importer.Update()
-        except Exception as e:
-            self.statusBar().showMessage(f"Failed to import OBJ: {e}")
-            return
-
-<<<<<<< HEAD
-        # Debug: renderer counts after import
-        rens = ren_win.GetRenderers(); rens.InitTraversal()
-        after_count = rens.GetNumberOfItems()
-        print(f"[OBJ] Renderers after import: {after_count}")
-
-=======
->>>>>>> a361ff5f
-        # Move imported props/lights to our renderer
-        after = []
-        rens = ren_win.GetRenderers(); rens.InitTraversal()
-        for _ in range(rens.GetNumberOfItems()):
-            after.append(rens.GetNextItem())
-        new_renderers = [r for r in after if r not in before and r is not self.renderer]
-<<<<<<< HEAD
-
-        # Helper: configure an actor for proper shading/materials
-        def configure_actor(a: vtk.vtkActor):
-            mapper = a.GetMapper()
-            pd = None
-            if mapper is not None:
-                in_conn = mapper.GetInputConnection(0, 0)
-                normals = vtk.vtkPolyDataNormals()
-                if in_conn is not None:
-                    normals.SetInputConnection(in_conn)
-                else:
-                    polydata = mapper.GetInput()
-                    if isinstance(polydata, vtk.vtkPolyData):
-                        normals.SetInputData(polydata)
-                        pd = polydata
-                    else:
-                        normals = None
-                if normals is not None:
-                    normals.SplittingOff()
-                    normals.ConsistencyOn()
-                    normals.AutoOrientNormalsOn()
-                    mapper.SetInputConnection(normals.GetOutputPort())
-                mapper.ScalarVisibilityOff()
-                # Try to get polydata after hooking normals
-                if pd is None:
-                    try:
-                        alg = mapper.GetInputAlgorithm()
-                        if alg:
-                            alg.Update()
-                            pd = mapper.GetInput()
-                    except Exception:
-                        pass
-
-            # Handle textures: detach if invalid image or no UVs
-            tex = a.GetTexture()
-            tex_valid = False
-            has_tcoords = False
-            if isinstance(pd, vtk.vtkPolyData):
-                tcoords = pd.GetPointData().GetTCoords()
-                has_tcoords = bool(tcoords) and int(tcoords.GetNumberOfTuples() or 0) > 0
-            if tex is not None:
-                img = tex.GetInput()
-                if img is not None:
-                    dims = img.GetDimensions()
-                    tex_valid = (dims[0] > 0 and dims[1] > 0)
-                if not tex_valid or not has_tcoords:
-                    # Detach bad texture so Kd/material shading works
-                    a.SetTexture(None)
-                    print(f"[DBG] Dropped texture: valid={tex_valid}, tcoords={has_tcoords}")
-
-            if a.GetTexture() is not None:
-                a.GetTexture().InterpolateOn()
-
-            p = a.GetProperty()
-            p.SetLighting(True)
-            p.BackfaceCullingOff()
-            p.FrontfaceCullingOff()
-            p.SetAmbient(0.35); p.SetDiffuse(0.65)
-            p.SetSpecular(0.2); p.SetSpecularPower(20)
-            p.SetColor(1.0, 1.0, 1.0)  # ensure not multiplied by black
-            if hasattr(p, "SetInterpolationToPhong"):
-                p.SetInterpolationToPhong()
-
-        moved_actors = 0
-        # Case 1: importer created separate renderers; move and configure actors
-=======
-        
->>>>>>> a361ff5f
-        for r in new_renderers:
-            actors = r.GetActors(); actors.InitTraversal()
-            for _ in range(actors.GetNumberOfItems()):
-                a = actors.GetNextActor()
-<<<<<<< HEAD
-                configure_actor(a)
-                self.renderer.AddActor(a)
-                moved_actors += 1
-        # Case 2: importer injected actors directly into our renderer; configure the new ones
-        newly_added = [a for a in iter_actors(self.renderer) if id(a) not in actors_before_ids]
-        for a in newly_added:
-            configure_actor(a)
-        if newly_added:
-            print(f"[OBJ] Actors added to main renderer by importer: {len(newly_added)}")
-
-        print(f"[OBJ] Moved actors from importer: {moved_actors}")
-
-        # Debug: dump a few actors
-        dump = 0
-        acts = self.renderer.GetActors(); acts.InitTraversal()
-        for _ in range(min(5, acts.GetNumberOfItems())):
-            a = acts.GetNextActor()
-            mp = a.GetMapper()
-            pd = mp.GetInput() if mp else None
-            if pd is None and mp and mp.GetInputConnection(0, 0):
-                try:
-                    alg = mp.GetInputAlgorithm()
-                    if alg:
-                        alg.Update()
-                        pd = mp.GetInput()
-                except Exception:
-                    pass
-            bounds = a.GetBounds() if a else ()
-            print(f"[DBG] Actor: tex={a.GetTexture() is not None}, "
-                  f"pts={(pd.GetNumberOfPoints() if isinstance(pd, vtk.vtkPolyData) else 'n/a')}, "
-                  f"bounds={bounds}")
-
-        # Remove importer-created renderers so they don’t overdraw your scene
-        for r in new_renderers:
-            try:
-                r.RemoveAllViewProps()
-            except Exception:
-                pass
-            self.vtk_widget.GetRenderWindow().RemoveRenderer(r)
-
-        rens = ren_win.GetRenderers(); rens.InitTraversal()
-        final_count = rens.GetNumberOfItems()
-        print(f"[OBJ] Renderers after cleanup: {final_count}")
-=======
-                # Compute normals for better shading
-                mapper = a.GetMapper()
-                polydata = mapper.GetInput() if mapper else None
-                if isinstance(polydata, vtk.vtkPolyData):
-                    normals = vtk.vtkPolyDataNormals()
-                    normals.SetInputData(polydata)
-                    normals.SplittingOff()
-                    normals.ConsistencyOn()
-                    normals.AutoOrientNormalsOn()
-                    normals.Update()
-                    mapper.SetInputConnection(normals.GetOutputPort())
-                self.renderer.AddActor(a)
-                if a.GetTexture() is not None:
-                    a.GetTexture().InterpolateOn()
->>>>>>> a361ff5f
-
-        # Cleanup temp files
-        for tmpf in [patched_obj, patched_mtl]:
-            try:
-                if tmpf and os.path.exists(tmpf):
-                    os.remove(tmpf)
-            except Exception:
-                pass
-
-        self.renderer.ResetCamera()
-        self.renderer.ResetCameraClippingRange()
-        ren_win.Render()
-        self.statusBar().showMessage("OBJ loaded with patched materials.")
-
-    ######################## LOAD MODEL METHOD ###########################
-    def load_model(self, filename):
-        '''Load a 3D model from the specified file.'''
-        # Clear current scene
-        self.renderer.RemoveAllViewProps()
-        ext = os.path.splitext(filename)[1].lower()
-
-        try:
-
-            if ext == ".obj":
-                # Use VTK OBJ importer to load MTL/PNG textures correctly
-                self.load_obj_with_textures(filename)
-
-            elif ext in [".stl", ".ply"]:
-                mesh = trimesh.load(filename, force='mesh')
-                polydata = self.trimesh_to_vtk(mesh)
-
-                # Compute normals for better lighting/shading
-                normals = vtk.vtkPolyDataNormals()
-                normals.SetInputData(polydata)
-                normals.SplittingOff()
-                normals.ConsistencyOn()
-                normals.AutoOrientNormalsOn()
-                normals.Update()
-
-                mapper = vtk.vtkPolyDataMapper()
-                mapper.SetInputConnection(normals.GetOutputPort())
-                actor = vtk.vtkActor()
-                actor.SetMapper(mapper)
-<<<<<<< HEAD
-=======
-                self.renderer.AddActor(actor)
-
-                self.reset_view()
-
-                '''
-                # Only check for textures if the file format supports them
-                if ext == ".obj" and hasattr(mesh, "visual") and mesh.visual.kind == "texture":
-                    texture_data = mesh.visual.material.image
-                    try:
-                        if isinstance(texture_data, str) and os.path.exists(texture_data):
-                            # If texture_data is a file path, load it directly
-                            texture = self.load_texture(texture_data)
-                            actor.SetTexture(texture)
-                        elif texture_data is not None:
-                            # If texture_data is an in-memory image, save it to a temporary file
-                            with tempfile.NamedTemporaryFile(suffix=".png", delete=False) as temp_file:
-                                texture_data.save(temp_file.name)  # Save the image to the temp file
-                                texture = self.load_texture(temp_file.name)
-                                actor.SetTexture(texture)
-                                os.remove(temp_file.name)  # Clean up temp file
-                        else:
-                            print("Texture data is missing or invalid. Using default material.")
-                    except Exception as e:
-                        print(f"Error loading texture: {e}. Using default material.")
-                elif ext == ".obj":
-                    print("No texture data found. Using default material.")
-
->>>>>>> a361ff5f
-                self.renderer.AddActor(actor)
-
-                self.reset_view()
-<<<<<<< HEAD
-
-=======
-                # self.renderer.SetBackground(0.2, 0.2, 0.2)  # Dark gray
-                self.set_background_color(0.2, 0.2, 0.2)
-                '''
->>>>>>> a361ff5f
-
-            elif ext == ".las":
-                self.load_point_cloud(filename, load_las_as_vtk)
-
-            elif ext == ".e57":
-                self.load_point_cloud(filename, load_e57_as_vtk)
-
-            else:
-                self.statusBar().showMessage(f"Unsupported file format: {ext}")
-                print(f"Unsupported file format: {ext}")
-                return
-
-            # Apply current lighting and finalize view
-            self.apply_lighting_preset(self.current_lighting_preset)
-            self.statusBar().showMessage(f"Loaded: {os.path.basename(filename)}")
-            self.renderer.ResetCameraClippingRange()
-            self.update_model_info()
-            self.vtk_widget.GetRenderWindow().Render()
-
-        except Exception as e:
-            self.statusBar().showMessage(f"Error loading model: {e}")
-            print(f"Error loading model: {e}")
+'''3D Model Viewer Application using PyQt5 and VTK'''
+
+# Standard library imports
+import os # For file path operations
+import math # For mathematical operations
+import tempfile  # For creating temporary files
+
+# Third-party imports
+import vtk # VTK core
+import laspy # For LAS loading
+import numpy as np # For numerical operations
+import pye57 # For E57 loading
+import trimesh # For alternative OBJ loading
+
+from PyQt5.QtCore import Qt # For Qt constants
+from PyQt5.QtWidgets import (
+    QMainWindow, QFileDialog, QAction, QInputDialog, QListWidget, QDockWidget,
+    QDialog, QVBoxLayout, QHBoxLayout, QLabel, QSlider, QPushButton,
+    QColorDialog, QSpinBox, QWidget, QPlainTextEdit  # Basic PyQt5 imports
+)
+
+import vtkmodules.qt  # Ensure VTK Qt support is loaded
+# REMOVE legacy QGLWidget override (it can crash on macOS)
+# vtkmodules.qt.QVTKRWIBase = 'QGLWidget'
+
+# Qt widget compatibility: prefer NativeWidget, else classic Interactor
+try:
+    from vtkmodules.qt.QVTKRenderWindowInteractor import QVTKOpenGLNativeWidget as QVTKWidgetBase
+    VTK_QT_WIDGET = "QVTKOpenGLNativeWidget"
+except ImportError:
+    from vtkmodules.qt.QVTKRenderWindowInteractor import QVTKRenderWindowInteractor as QVTKWidgetBase
+    VTK_QT_WIDGET = "QVTKRenderWindowInteractor"
+
+DEFAULT_TEXTURE = "assets/default_texture.png"
+
+def create_outline_actor(polydata):
+    ''' LAS/E57 - Create an outline actor for the given polydata '''
+    outline = vtk.vtkOutlineFilter()
+    outline.SetInputData(polydata)
+    outline_mapper = vtk.vtkPolyDataMapper()
+    outline_mapper.SetInputConnection(outline.GetOutputPort())
+    outline_actor = vtk.vtkActor()
+    outline_actor.SetMapper(outline_mapper)
+    outline_actor.GetProperty().SetColor(1, 1, 1)  # White box
+    return outline_actor
+
+
+def load_las_as_vtk(filename):
+    '''Load LAS file and convert to VTK PolyData'''
+    if not isinstance(filename, str) or not os.path.isfile(filename):
+        raise ValueError(f"Invalid filename: {filename}")
+
+    try:
+        las = laspy.read(filename)
+    except Exception as e:
+        print(f"Error reading LAS file: {e}")
+        return vtk.vtkPolyData()  # Return empty polydata on error
+
+    if not hasattr(las, 'x') or not hasattr(las, 'y') or not hasattr(las, 'z'):
+        print("LAS file missing coordinate data.")
+        return vtk.vtkPolyData()
+
+    points = np.vstack((las.x, las.y, las.z)).transpose()
+
+    # Optional: color support if available
+    has_color = all(hasattr(las, attr) for attr in ['red', 'green', 'blue'])
+    colors = None
+    if has_color and las.red is not None and las.green is not None and las.blue is not None:
+        try:
+            colors = np.vstack((las.red, las.green, las.blue)).transpose()
+            colors = (colors / 65535.0 * 255).astype(np.uint8)  # Normalize to 0–255
+        except Exception as e:
+            print(f"Error processing color data: {e}")
+            colors = None
+
+    # Convert to VTK points
+    vtk_points = vtk.vtkPoints()
+    for pt in points:
+        vtk_points.InsertNextPoint(pt)
+
+    polydata = vtk.vtkPolyData()
+    polydata.SetPoints(vtk_points)
+
+    if colors is not None:
+        vtk_colors = vtk.vtkUnsignedCharArray()
+        vtk_colors.SetNumberOfComponents(3)
+        vtk_colors.SetName("Colors")
+        for c in colors:
+            vtk_colors.InsertNextTuple3(*c)
+        polydata.GetPointData().SetScalars(vtk_colors)
+    else:
+        print("No color data found or processed for LAS file.")
+
+    return polydata
+
+
+def load_e57_as_vtk(filename):
+    ''' Load E57 file and convert to VTK PolyData '''
+    try:
+        e57 = pye57.E57(filename)
+        scan = e57.read_scan(0)  # Read the first scan
+    except Exception as e:
+        print(f"Error reading E57 file: {e}")
+        return vtk.vtkPolyData()
+
+    try:
+        points = np.vstack((scan["cartesianX"], scan["cartesianY"], scan["cartesianZ"])).transpose()
+    except Exception as e:
+        print(f"E57 missing coordinate data: {e}")
+        return vtk.vtkPolyData()
+    try:
+        e57 = pye57.E57(filename)
+        scan = e57.read_scan(0)  # Read the first scan
+    except Exception as e:
+        print(f"Error reading E57 file: {e}")
+        return vtk.vtkPolyData()
+
+    try:
+        points = np.vstack((scan["cartesianX"], scan["cartesianY"], scan["cartesianZ"])).transpose()
+    except Exception as e:
+        print(f"E57 missing coordinate data: {e}")
+        return vtk.vtkPolyData()
+
+    vtk_points = vtk.vtkPoints()
+    for pt in points:
+        vtk_points.InsertNextPoint(pt)
+
+    polydata = vtk.vtkPolyData()
+    polydata.SetPoints(vtk_points)
+
+    # Optional: color support if available
+    if all(k in scan for k in ("colorRed", "colorGreen", "colorBlue")):
+        try:
+            colors = np.vstack((scan["colorRed"], scan["colorGreen"], scan["colorBlue"])).transpose()
+            # Normalize if data looks 16-bit
+            if colors.max() > 255:
+                colors = (colors / 65535.0 * 255.0)
+            colors = colors.clip(0, 255).astype(np.uint8)
+            vtk_colors = vtk.vtkUnsignedCharArray()
+            vtk_colors.SetNumberOfComponents(3)
+            vtk_colors.SetName("Colors")
+            for c in colors:
+                vtk_colors.InsertNextTuple3(*c)
+            polydata.GetPointData().SetScalars(vtk_colors)
+        except Exception as e:
+            print(f"Error processing E57 color data: {e}")
+    if all(k in scan for k in ("colorRed", "colorGreen", "colorBlue")):
+        try:
+            colors = np.vstack((scan["colorRed"], scan["colorGreen"], scan["colorBlue"])).transpose()
+            # Normalize if data looks 16-bit
+            if colors.max() > 255:
+                colors = (colors / 65535.0 * 255.0)
+            colors = colors.clip(0, 255).astype(np.uint8)
+            vtk_colors = vtk.vtkUnsignedCharArray()
+            vtk_colors.SetNumberOfComponents(3)
+            vtk_colors.SetName("Colors")
+            for c in colors:
+                vtk_colors.InsertNextTuple3(*c)
+            polydata.GetPointData().SetScalars(vtk_colors)
+        except Exception as e:
+            print(f"Error processing E57 color data: {e}")
+
+    return polydata
+
+
+class CustomQVTKRenderWindowInteractor(QVTKWidgetBase):
+    """Custom QVTKRenderWindowInteractor to forward key and mouse events to parent."""
+    def __init__(self, parent=None):
+        super().__init__(parent)
+        self.parent = parent
+
+    def wheelEvent(self, event):
+        camera = self.parent.renderer.GetActiveCamera()
+        zoom_factor = 0.9 if event.angleDelta().y() < 0 else 1.1  # up=in, down=out on Mac
+        zoom_factor = 0.9 if event.angleDelta().y() < 0 else 1.1  # up=in, down=out on Mac
+        camera.Dolly(zoom_factor)
+        self.parent.renderer.ResetCameraClippingRange()
+        self.parent.vtk_widget.GetRenderWindow().Render()
+
+    def keyPressEvent(self, event):
+        if self.parent.dialog_active:
+            return
+        # Forward B key to parent for background toggle
+        if event.key() == Qt.Key_B:
+            self.parent.toggle_background()
+            return
+        # Existing camera rotation logic
+        camera = self.parent.renderer.GetActiveCamera()
+        rotation_step = 5
+        if event.key() == Qt.Key_Left:
+            camera.Azimuth(rotation_step)
+        elif event.key() == Qt.Key_Right:
+            camera.Azimuth(-rotation_step)
+        elif event.key() == Qt.Key_Up:
+            camera.Elevation(-rotation_step)
+        elif event.key() == Qt.Key_Down:
+            camera.Elevation(rotation_step)
+        camera.OrthogonalizeViewUp()
+        self.parent.renderer.ResetCameraClippingRange()
+        self.parent.renderer.ResetCameraClippingRange()
+        self.parent.vtk_widget.GetRenderWindow().Render()
+
+        if event.key() == Qt.Key_Plus or event.key() == Qt.Key_Equal:
+            camera.Dolly(1.1)  # Zoom in
+            camera.Dolly(1.1)  # Zoom in
+            self.parent.renderer.ResetCameraClippingRange()
+            self.parent.vtk_widget.GetRenderWindow().Render()
+        elif event.key() == Qt.Key_Minus or event.key() == Qt.Key_Underscore:
+            camera.Dolly(0.9)  # Zoom out
+            camera.Dolly(0.9)  # Zoom out
+            self.parent.renderer.ResetCameraClippingRange()
+            self.parent.vtk_widget.GetRenderWindow().Render()
+
+    def mousePressEvent(self, event):
+        """Handle mouse press events."""
+        if self.parent.dialog_active:
+            return  # Ignore mouse events if a dialog is active
+        super().mousePressEvent(event)
+
+    def mouseMoveEvent(self, event):
+        """Handle mouse move events."""
+        if self.parent.dialog_active:
+            return  # Ignore mouse events if a dialog is active
+        super().mouseMoveEvent(event)
+
+    def mouseReleaseEvent(self, event):
+        """Handle mouse release events."""
+        if self.parent.dialog_active:
+            return  # Ignore mouse events if a dialog is active
+        super().mouseReleaseEvent(event)
+
+
+class LightAdjustDialog(QDialog):
+    '''Dialog for adjusting multiple lights.'''
+    def __init__(self, parent, lights):
+        super().__init__(parent)
+        self.setWindowTitle("Custom Adjust Lights")
+        self.lights = lights
+        self.parent = parent
+        main_layout = QVBoxLayout()
+        row_layout = QHBoxLayout()  # Horizontal layout for all light controls
+        self.controls = []
+
+        for i, light in enumerate(self.lights):
+            group = QVBoxLayout()
+            group.addWidget(QLabel(f"Light {i+1}"))
+
+            # Intensity slider
+            intensity_slider = QSlider(Qt.Horizontal)
+            intensity_slider.setMinimum(0)
+            intensity_slider.setMaximum(100)
+            intensity_slider.setValue(int(light.GetIntensity() * 100))
+            intensity_slider.valueChanged.connect(lambda val, idx=i: self.update_intensity(idx, val))
+            group.addWidget(QLabel("Intensity"))
+            group.addWidget(intensity_slider)
+
+            # Position controls
+            pos_layout = QHBoxLayout()
+            pos_layout.addWidget(QLabel("X"))
+            x_spin = QSpinBox()
+            x_spin.setRange(-10, 10)
+            x_spin.setValue(int(light.GetPosition()[0]))
+            x_spin.valueChanged.connect(lambda val, idx=i: self.update_position(idx, 0, val))
+            pos_layout.addWidget(x_spin)
+
+            pos_layout.addWidget(QLabel("Y"))
+            y_spin = QSpinBox()
+            y_spin.setRange(-10, 10)
+            y_spin.setValue(int(light.GetPosition()[1]))
+            y_spin.valueChanged.connect(lambda val, idx=i: self.update_position(idx, 1, val))
+            pos_layout.addWidget(y_spin)
+
+            pos_layout.addWidget(QLabel("Z"))
+            z_spin = QSpinBox()
+            z_spin.setRange(-10, 10)
+            z_spin.setValue(int(light.GetPosition()[2]))
+            z_spin.valueChanged.connect(lambda val, idx=i: self.update_position(idx, 2, val))
+            pos_layout.addWidget(z_spin)
+
+            group.addLayout(pos_layout)
+
+            # Color picker
+            color_btn = QPushButton("Set Color")
+            color_btn.clicked.connect(lambda _, idx=i: self.pick_color(idx))
+            group.addWidget(color_btn)
+
+            row_layout.addLayout(group)  # Add each light's controls to the horizontal row
+            self.controls.append((intensity_slider, x_spin, y_spin, z_spin, color_btn))
+
+        main_layout.addLayout(row_layout)
+        close_btn = QPushButton("Close")
+        close_btn.clicked.connect(self.accept)
+        main_layout.addWidget(close_btn)
+        self.setLayout(main_layout)
+
+
+    def update_intensity(self, idx, val):
+        '''Update light intensity.'''
+        self.lights[idx].SetIntensity(val / 100.0)
+        self.parent.vtk_widget.GetRenderWindow().Render()
+
+    def update_position(self, idx, axis, val):
+        '''Update light position along specified axis (0=X,1=Y,2=Z).'''
+        pos = list(self.lights[idx].GetPosition())
+        pos[axis] = val
+        self.lights[idx].SetPosition(pos)
+        self.parent.vtk_widget.GetRenderWindow().Render()
+
+    def pick_color(self, idx):
+        '''Open color dialog to pick light color.'''
+        color = QColorDialog.getColor()
+        if color.isValid():
+            rgb = color.getRgbF()[:3]
+            self.lights[idx].SetColor(*rgb)
+            self.parent.vtk_widget.GetRenderWindow().Render()
+
+
+class ViewerApp(QMainWindow):
+    '''Main application window for 3D model viewing.'''
+    def __init__(self):
+        '''Initialize the main application window and VTK renderer.'''
+        super().__init__()
+        self.dialog_active = False  # Flag to track if a dialog is open
+        self.setWindowTitle("3D Model Viewer")
+        self.setGeometry(100, 100, 800, 600) # Set initial window size
+        self.current_lighting_preset = "studio"
+        # Measurement state
+        # Measurement state
+        self.measure_points = []  # Store measurement points
+        self.measure_markers = [] # Store marker actors for measurements
+        self.measure_lines = []   # Store line actors for measurements
+        self.measure_labels = []
+        self.measure_labels = []
+        self.measure_history = []
+        self.undo_stack = []
+        self.redo_stack = []
+        self.annotations = []
+
+        # VTK widget
+        self.vtk_widget = CustomQVTKRenderWindowInteractor(self)
+        self.setCentralWidget(self.vtk_widget)
+
+        # Choose render window based on widget type
+        if VTK_QT_WIDGET == "QVTKOpenGLNativeWidget":
+            # Modern path: use GenericOpenGL render window (no Initialize call)
+            ren_win = vtk.vtkGenericOpenGLRenderWindow()
+            self.vtk_widget.SetRenderWindow(ren_win)
+            self.renderer = vtk.vtkRenderer()
+            ren_win.AddRenderer(self.renderer)
+            # Interactor from the widget/render window
+            self.interactor = self.vtk_widget.GetInteractor() or ren_win.GetInteractor()
+        else:
+            # Classic path: use the widget's own render window (no GenericOpenGL here)
+            ren_win = self.vtk_widget.GetRenderWindow()
+            self.renderer = vtk.vtkRenderer()
+            ren_win.AddRenderer(self.renderer)
+            # The widget acts as interactor; initialize it
+            self.interactor = self.vtk_widget
+            try:
+                # Initialize once; do not call Start() in Qt apps
+                self.vtk_widget.Initialize()
+            except Exception:
+                pass
+
+        self.vtk_widget.setFocus()
+
+
+        # Enable depth peeling
+        self.enable_depth_peeling()
+
+        # Mouse styles
+        self.style_switch = vtk.vtkInteractorStyleSwitch()
+        self.interactor.SetInteractorStyle(self.style_switch)
+        self.mouse_styles = ["trackball", "terrain", "joystick"]
+        self.current_mouse_style = "trackball"
+        self._terrain_style = vtk.vtkInteractorStyleTerrain()
+        self.set_mouse_style(self.current_mouse_style)
+
+        # Keep a terrain style instance alive (used on-demand)
+        self._terrain_style = vtk.vtkInteractorStyleTerrain()
+
+        self.set_mouse_style(self.current_mouse_style)
+
+        self.history_list = QListWidget()
+        self.history_list.itemSelectionChanged.connect(self.update_measurement_highlight)
+        self.history_list.itemSelectionChanged.connect(self.update_measurement_highlight)
+
+        # Create a widget to hold controls and history list
+        history_widget = QWidget()
+        history_layout = QVBoxLayout(history_widget)
+        # Measurement control buttons
+        self.btn_start = QPushButton("Start Measuring")
+        self.btn_start.clicked.connect(self.activate_measure_mode)
+        history_layout.addWidget(self.btn_start)
+        self.btn_stop = QPushButton("Stop Measuring")
+        self.btn_stop.clicked.connect(self.cancel_measurement)
+        history_layout.addWidget(self.btn_stop)
+        self.btn_clear_last = QPushButton("Clear Last Measurement")
+        self.btn_clear_last.clicked.connect(self.clear_last_measurement)
+        history_layout.addWidget(self.btn_clear_last)
+        self.btn_start = QPushButton("Start Measuring")
+        self.btn_start.clicked.connect(self.activate_measure_mode)
+        history_layout.addWidget(self.btn_start)
+        self.btn_stop = QPushButton("Stop Measuring")
+        self.btn_stop.clicked.connect(self.cancel_measurement)
+        history_layout.addWidget(self.btn_stop)
+        self.btn_clear_last = QPushButton("Clear Last Measurement")
+        self.btn_clear_last.clicked.connect(self.clear_last_measurement)
+        history_layout.addWidget(self.btn_clear_last)
+        btn_clear_all = QPushButton("Clear All Measurements")
+        btn_clear_all.clicked.connect(self.clear_all_measurements)
+        history_layout.addWidget(btn_clear_all)
+        btn_delete_selected = QPushButton("Delete Selected Measurement")
+        btn_delete_selected.clicked.connect(self.delete_selected_measurement)
+        history_layout.addWidget(btn_delete_selected)
+        # Undo/Redo buttons
+        btn_undo = QPushButton("Undo")
+        btn_undo.clicked.connect(self.undo_measurement)
+        history_layout.addWidget(btn_undo)
+        btn_redo = QPushButton("Redo")
+        btn_redo.clicked.connect(self.redo_measurement)
+        history_layout.addWidget(btn_redo)
+        # Add the history list below the controls
+        history_layout.addWidget(self.history_list)
+
+        self.history_dock = QDockWidget("Measurements", self)
+        self.history_dock.setWidget(history_widget)
+        self.history_dock.setFeatures(QDockWidget.DockWidgetMovable) # Only allow moving, not closing or floating
+        self.history_dock.setFeatures(QDockWidget.DockWidgetMovable) # Only allow moving, not closing or floating
+        self.addDockWidget(Qt.LeftDockWidgetArea, self.history_dock)
+
+        # Model Info dock
+        self.info_text = QPlainTextEdit()
+        self.info_text.setReadOnly(True)
+        self.info_text.setStyleSheet("font-family: Menlo, monospace; font-size: 12px;")
+        self.info_dock = QDockWidget("Model Info", self)
+        self.info_dock.setWidget(self.info_text)
+        self.info_dock.setFeatures(QDockWidget.DockWidgetMovable)
+        self.addDockWidget(Qt.RightDockWidgetArea, self.info_dock)
+
+        # Model Info dock
+        self.info_text = QPlainTextEdit()
+        self.info_text.setReadOnly(True)
+        self.info_text.setStyleSheet("font-family: Menlo, monospace; font-size: 12px;")
+        self.info_dock = QDockWidget("Model Info", self)
+        self.info_dock.setWidget(self.info_text)
+        self.info_dock.setFeatures(QDockWidget.DockWidgetMovable)
+        self.addDockWidget(Qt.RightDockWidgetArea, self.info_dock)
+
+        self.background_colors = [
+            (1, 1, 1),        # White
+            (0.9, 0.9, 0.9),  # Light Gray
+            (0.2, 0.2, 0.2),  # Dark Gray
+            (0, 0, 0)         # Black
+        ]
+        self.background_index = 2
+        self.set_background_color(*self.background_colors[self.background_index])
+
+        self.background_index = 2
+        self.set_background_color(*self.background_colors[self.background_index])
+
+        # Menu
+        self.init_menu()
+        # Load default model
+        default_model = "assets/house.obj"
+        default_model = "assets/house.obj"
+        if os.path.exists(default_model):
+            self.load_model(default_model)
+
+        #self.interactor.Initialize()
+
+    def init_menu(self):
+        '''Initialize the menu bar and actions.'''
+        menubar = self.menuBar()
+
+        ########### FILE MENU ##############
+        file_menu = menubar.addMenu("File")
+        # Open file action
+        open_action = QAction("Open Model", self)
+        open_action.triggered.connect(self.open_file)
+        file_menu.addAction(open_action)
+        # Save file action
+        save_action = QAction("Save Model", self)
+        save_action.triggered.connect(self.save_file)
+        file_menu.addAction(save_action)
+
+        ########### VIEW MENU ##############
+        view_menu = menubar.addMenu("View")
+        # Reset view action
+        reset_view_action = QAction("Reset View", self)
+        reset_view_action.setShortcut("R")
+        reset_view_action.triggered.connect(self.reset_view)
+        view_menu.addAction(reset_view_action)
+        # Add zoom in/out actions
+        zoom_in_action = QAction("Zoom In", self)
+        zoom_in_action.setShortcut("Ctrl++")
+        zoom_in_action.triggered.connect(lambda: self.zoom_camera(1.1))  # Zoom in
+        zoom_in_action.triggered.connect(lambda: self.zoom_camera(1.1))  # Zoom in
+        view_menu.addAction(zoom_in_action)
+        zoom_out_action = QAction("Zoom Out", self)
+        zoom_out_action.setShortcut("Ctrl+-")
+        zoom_out_action.triggered.connect(lambda: self.zoom_camera(0.9))  # Zoom out
+        zoom_out_action.triggered.connect(lambda: self.zoom_camera(0.9))  # Zoom out
+        view_menu.addAction(zoom_out_action)
+        # Refresh model info action
+        refresh_info_action = QAction("Refresh Model Info", self)
+        refresh_info_action.setShortcut("I")
+        refresh_info_action.triggered.connect(self.update_model_info)
+        view_menu.addAction(refresh_info_action)
+
+        ########### MOUSE MENU ##############
+        mouse_menu = menubar.addMenu("Mouse")
+        act_trackball = QAction("Style: Trackball", self)
+        act_trackball.triggered.connect(lambda: self.set_mouse_style("trackball"))
+        mouse_menu.addAction(act_trackball)
+        act_terrain = QAction("Style: Terrain", self)
+        act_terrain.triggered.connect(lambda: self.set_mouse_style("terrain"))
+        mouse_menu.addAction(act_terrain)
+        act_joystick = QAction("Style: Joystick", self)
+        act_joystick.triggered.connect(lambda: self.set_mouse_style("joystick"))
+        mouse_menu.addAction(act_joystick)
+        act_cycle = QAction("Cycle Mouse Style", self)
+        act_cycle.setShortcut("M")
+        act_cycle.triggered.connect(self.cycle_mouse_style)
+        mouse_menu.addAction(act_cycle)
+        # Refresh model info action
+        refresh_info_action = QAction("Refresh Model Info", self)
+        refresh_info_action.setShortcut("I")
+        refresh_info_action.triggered.connect(self.update_model_info)
+        view_menu.addAction(refresh_info_action)
+
+        ########### MOUSE MENU ##############
+        mouse_menu = menubar.addMenu("Mouse")
+        act_trackball = QAction("Style: Trackball", self)
+        act_trackball.triggered.connect(lambda: self.set_mouse_style("trackball"))
+        mouse_menu.addAction(act_trackball)
+        act_terrain = QAction("Style: Terrain", self)
+        act_terrain.triggered.connect(lambda: self.set_mouse_style("terrain"))
+        mouse_menu.addAction(act_terrain)
+        act_joystick = QAction("Style: Joystick", self)
+        act_joystick.triggered.connect(lambda: self.set_mouse_style("joystick"))
+        mouse_menu.addAction(act_joystick)
+        act_cycle = QAction("Cycle Mouse Style", self)
+        act_cycle.setShortcut("M")
+        act_cycle.triggered.connect(self.cycle_mouse_style)
+        mouse_menu.addAction(act_cycle)
+
+        ########### WIREFRAME MENU ##############
+        wireframe_menu = menubar.addMenu("Wireframe")
+        toggle_wireframe = QAction("Toggle Wireframe", self)
+        toggle_wireframe.setShortcut("W")  # Optional shortcut
+        toggle_wireframe.triggered.connect(self.toggle_wireframe)
+        wireframe_menu.addAction(toggle_wireframe)
+
+        ########### MEASURE MENU ##############
+        measure_menu = menubar.addMenu("Measure")
+        # START MEASURING ACTION
+        start_measure_action = QAction("Start Measuring", self)
+        start_measure_action.triggered.connect(self.activate_measure_mode)
+        measure_menu.addAction(start_measure_action)
+        # STOP MEASURING ACTION
+        stop_measure_action = QAction("Stop Measuring", self)
+        stop_measure_action.triggered.connect(self.cancel_measurement)
+        measure_menu.addAction(stop_measure_action)
+        # CLEAR LAST MEASUREMENT ACTION
+        clear_last_measure_action = QAction("Clear Last Measurement", self)
+        clear_last_measure_action.triggered.connect(self.clear_last_measurement)
+        measure_menu.addAction(clear_last_measure_action)
+        # CLEAR ALL MEASUREMENTS ACTION
+        clear_measure_action = QAction("Clear All Measurements", self)
+        clear_measure_action.triggered.connect(self.clear_all_measurements)
+        measure_menu.addAction(clear_measure_action)
+        # UNDO MEASUREMENT ACTION
+        undo_action = QAction("Undo", self)
+        undo_action.setShortcut("Ctrl+Z")
+        undo_action.triggered.connect(self.undo_measurement)
+        measure_menu.addAction(undo_action)
+        # REDO MEASUREMENT ACTION
+        redo_action = QAction("Redo", self)
+        redo_action.setShortcut("Ctrl+Y")
+        redo_action.triggered.connect(self.redo_measurement)
+        measure_menu.addAction(redo_action)
+
+        ########### ANNOTATION MENU ##############
+        annotation_menu = menubar.addMenu("Annotation")
+        add_annotation_action = QAction("Add Annotation", self)
+        add_annotation_action.triggered.connect(self.activate_annotation_mode)
+        annotation_menu.addAction(add_annotation_action)
+        #  CLEAR LAST ANNOTATION ACTION
+        clear_last_annotation_action = QAction("Clear Last Annotation", self)
+        clear_last_annotation_action.triggered.connect(self.clear_last_annotation)
+        annotation_menu.addAction(clear_last_annotation_action)
+        #  CLEAR ALL ANNOTATIONS ACTION
+        clear_annotations_action = QAction("Clear All Annotations", self)
+        clear_annotations_action.triggered.connect(self.clear_all_annotations)
+        annotation_menu.addAction(clear_annotations_action)
+
+        ############# LIGHTING MENU ################
+        lighting_menu = menubar.addMenu("Lighting")
+        # cycle lighting preset
+        cycle_lighting = QAction("Cycle Lighting Preset", self)
+        cycle_lighting.setShortcut("L")  # Press 'L' to cycle
+        cycle_lighting.triggered.connect(self.cycle_lighting_preset)
+        lighting_menu.addAction(cycle_lighting)
+        # specific lighting presets
+        lighting_default = QAction("Lighting: Default", self)
+        lighting_default.triggered.connect(lambda: self.apply_lighting_preset("default"))
+        lighting_menu.addAction(lighting_default)
+        lighting_studio = QAction("Lighting: Studio", self)
+        lighting_studio.triggered.connect(lambda: self.apply_lighting_preset("studio"))
+        lighting_menu.addAction(lighting_studio)
+        lighting_off = QAction("Lighting: Off", self)
+        lighting_off.triggered.connect(lambda: self.apply_lighting_preset("off"))
+        lighting_menu.addAction(lighting_off)
+        # Add another option: "Lighting: Warm"
+        lighting_warm = QAction("Lighting: Warm", self)
+        lighting_warm.triggered.connect(lambda: self.apply_lighting_preset("warm"))
+        lighting_menu.addAction(lighting_warm)
+        # light adjustment dialog
+        adjust_lights = QAction("Custom Adjust Lights", self)
+        adjust_lights.triggered.connect(self.open_light_dialog)
+        lighting_menu.addAction(adjust_lights)
+
+        ############# BACKGROUND COLOR MENU ################
+        background_menu = menubar.addMenu("Background")
+        bg_white = QAction("White", self)
+        bg_white.setShortcut("Ctrl+1")
+        bg_white.triggered.connect(lambda: self.set_background_color(1, 1, 1))
+        background_menu.addAction(bg_white)
+        bg_light_gray = QAction("Light Gray", self)
+        bg_light_gray.setShortcut("Ctrl+2")
+        bg_light_gray.triggered.connect(lambda: self.set_background_color(0.9, 0.9, 0.9))
+        background_menu.addAction(bg_light_gray)
+        bg_dark_gray = QAction("Dark Gray", self)
+        bg_dark_gray.setShortcut("Ctrl+3")
+        bg_dark_gray.triggered.connect(lambda: self.set_background_color(0.2, 0.2, 0.2))
+        background_menu.addAction(bg_dark_gray)
+        bg_black = QAction("Black", self)
+        bg_black.setShortcut("Ctrl+4")
+        bg_black.triggered.connect(lambda: self.set_background_color(0, 0, 0))
+        background_menu.addAction(bg_black)
+        # Optionally, add a custom color picker
+        bg_custom = QAction("Custom...", self)
+        bg_custom.setShortcut("Ctrl+5")
+        bg_custom.triggered.connect(self.pick_custom_background)
+        background_menu.addAction(bg_custom)
+        # Add cycle background option
+        bg_cycle = QAction("Cycle Background", self)
+        bg_cycle.setShortcut("B")
+        bg_cycle.triggered.connect(self.toggle_background)
+        background_menu.addAction(bg_cycle)
+
+        ########### DEBUG MENU ##############
+        debug_menu = menubar.addMenu("Debug")
+        dbg_unlit = QAction("Show Unlit White", self)
+        dbg_unlit.triggered.connect(self.debug_unlit_white)
+        debug_menu.addAction(dbg_unlit)
+
+        dbg_relit = QAction("Restore Lit Materials", self)
+        dbg_relit.triggered.connect(self.debug_restore_lit)
+        debug_menu.addAction(dbg_relit)
+
+        dbg_cube = QAction("Add Test Cube", self)
+        dbg_cube.triggered.connect(self.debug_add_cube)
+        debug_menu.addAction(dbg_cube)
+
+        dbg_dp = QAction("Toggle Depth Peeling", self)
+        dbg_dp.triggered.connect(self.toggle_depth_peeling)
+        debug_menu.addAction(dbg_dp)
+
+
+    def save_polydata(self, filename, writer_class, polydata):
+        '''Save the given polydata to a file using the specified writer class.'''
+        writer = writer_class()
+        writer.SetFileName(filename)
+        writer.SetInputData(polydata)
+        writer.Write()
+
+    def save_file(self):
+        """Save all actors in the scene to a file."""
+        # Prompt the user for a save location and file format
+        filename, _ = QFileDialog.getSaveFileName(
+            self,
+            "Save 3D Model File",
+            "",
+            "3D Model Files (*.obj *.stl *.ply)"
+        )
+
+        if not filename:
+            return  # User canceled the save dialog
+
+        # Determine the file extension
+        ext = os.path.splitext(filename)[1].lower()
+
+        try:
+            # Combine all actors' polydata into one
+            append_filter = vtk.vtkAppendPolyData()
+            actors = self.renderer.GetActors()
+            actors.InitTraversal()
+            for i in range(actors.GetNumberOfItems()):
+                actor = actors.GetNextActor()
+                mapper = actor.GetMapper()
+                if mapper:
+                    polydata = mapper.GetInput()
+                    if polydata:
+                        append_filter.AddInputData(polydata)
+
+            append_filter.Update()
+            combined_polydata = append_filter.GetOutput()
+
+            # Save the combined polydata to the selected file format
+            if ext == ".obj":
+                # Save as OBJ with textures
+                exporter = vtk.vtkOBJExporter()
+                exporter.SetFilePrefix(os.path.splitext(filename)[0])  # Exclude extension
+                exporter.SetRenderWindow(self.vtk_widget.GetRenderWindow())
+                exporter.Write()
+            elif ext == ".stl":
+                self.save_polydata(filename, vtk.vtkSTLWriter, combined_polydata)
+            elif ext == ".ply":
+                self.save_polydata(filename, vtk.vtkPLYWriter, combined_polydata)
+            else:
+                self.statusBar().showMessage("Unsupported file format.")
+                return
+
+            self.statusBar().showMessage(f"Model saved to: {filename}")
+        except Exception as e:
+            self.statusBar().showMessage(f"Error saving model: {e}")
+            print(f"Error saving model: {e}")
+
+    def enable_depth_peeling(self):
+        """Enable depth peeling for proper transparency rendering."""
+        render_window = self.vtk_widget.GetRenderWindow()
+        render_window.SetAlphaBitPlanes(1)  # Enable alpha bit planes for transparency
+        render_window.SetMultiSamples(0)  # Disable multisampling for better transparency
+
+        # Configure depth peeling
+        self.renderer.SetUseDepthPeeling(1)
+        self.renderer.SetMaximumNumberOfPeels(100)  # Maximum number of depth peels
+        self.renderer.SetOcclusionRatio(0.1)  # Occlusion ratio (lower is better quality)
+
+    def zoom_camera(self, factor):
+        '''Zoom the camera in or out by a given factor.'''
+        camera = self.renderer.GetActiveCamera()
+        camera.Dolly(factor)
+        self.renderer.ResetCameraClippingRange()
+        self.vtk_widget.GetRenderWindow().Render()
+
+    def reset_view(self):
+        """Reset the camera to its default position."""
+        actors = self.renderer.GetActors()
+        actors.InitTraversal()
+        actor_count = actors.GetNumberOfItems()
+
+        if actor_count == 0:
+            self.statusBar().showMessage("No actors in the scene to reset view.")
+            return
+
+        bounds = self.renderer.ComputeVisiblePropBounds()
+
+        if bounds == (0, 0, 0, 0, 0, 0):
+            self.statusBar().showMessage("Scene bounds are invalid. Cannot reset view.")
+            return
+
+        # Reset the camera
+        self.renderer.ResetCamera()
+
+        # Adjust the camera distance
+        camera = self.renderer.GetActiveCamera()
+        center_x = (bounds[0] + bounds[1]) / 2
+        center_y = (bounds[2] + bounds[3]) / 2
+        center_z = (bounds[4] + bounds[5]) / 2
+        max_dim = max(bounds[1] - bounds[0], bounds[3] - bounds[2], bounds[5] - bounds[4])
+
+        # Set the focal point to the center of the bounds
+        camera.SetFocalPoint(center_x, center_y, center_z)
+
+        # Position the camera at a distance proportional to the size of the scene
+        camera.SetPosition(center_x, center_y, center_z + max_dim * 2)  # Adjust the multiplier as needed
+        camera.SetViewUp(0, 1, 0)
+
+        self.vtk_widget.GetRenderWindow().Render()
+        self.statusBar().showMessage("View reset to default position.")
+
+    def set_mouse_style(self, name: str):
+        """Set mouse interaction style: trackball | terrain | joystick."""
+        name = name.lower()
+        if name == "trackball":
+            # Reattach the switch, then select trackball
+            self.interactor.SetInteractorStyle(self.style_switch)
+            self.style_switch.SetCurrentStyleToTrackballCamera()
+        elif name == "joystick":
+            # Reattach the switch, then select joystick
+            self.interactor.SetInteractorStyle(self.style_switch)
+            self.style_switch.SetCurrentStyleToJoystickCamera()
+        elif name == "terrain":
+            # Not available via switch on this VTK; use terrain style directly
+            self.interactor.SetInteractorStyle(self._terrain_style)
+        else:
+            # Fallback to trackball
+            self.interactor.SetInteractorStyle(self.style_switch)
+            self.style_switch.SetCurrentStyleToTrackballCamera()
+            name = "trackball"
+
+        self.current_mouse_style = name
+        self.statusBar().showMessage(f"Mouse style: {name.capitalize()}")
+
+    def cycle_mouse_style(self):
+        """Cycle through available mouse styles."""
+        i = self.mouse_styles.index(self.current_mouse_style)
+        nxt = self.mouse_styles[(i + 1) % len(self.mouse_styles)]
+        self.set_mouse_style(nxt)
+
+    def set_mouse_style(self, name: str):
+        """Set mouse interaction style: trackball | terrain | joystick."""
+        name = name.lower()
+        if name == "trackball":
+            # Reattach the switch, then select trackball
+            self.interactor.SetInteractorStyle(self.style_switch)
+            self.style_switch.SetCurrentStyleToTrackballCamera()
+        elif name == "joystick":
+            # Reattach the switch, then select joystick
+            self.interactor.SetInteractorStyle(self.style_switch)
+            self.style_switch.SetCurrentStyleToJoystickCamera()
+        elif name == "terrain":
+            # Not available via switch on this VTK; use terrain style directly
+            self.interactor.SetInteractorStyle(self._terrain_style)
+        else:
+            # Fallback to trackball
+            self.interactor.SetInteractorStyle(self.style_switch)
+            self.style_switch.SetCurrentStyleToTrackballCamera()
+            name = "trackball"
+
+        self.current_mouse_style = name
+        self.statusBar().showMessage(f"Mouse style: {name.capitalize()}")
+
+    def cycle_mouse_style(self):
+        """Cycle through available mouse styles."""
+        i = self.mouse_styles.index(self.current_mouse_style)
+        nxt = self.mouse_styles[(i + 1) % len(self.mouse_styles)]
+        self.set_mouse_style(nxt)
+
+    def load_texture(self, texture_path):
+        '''Load a texture from file and return a vtkTexture object'''
+        reader_factory = vtk.vtkImageReader2Factory()
+        texture_reader = reader_factory.CreateImageReader2(texture_path)
+        if texture_reader:
+            texture_reader.SetFileName(texture_path)
+            texture_reader.Update()
+            texture = vtk.vtkTexture()
+            texture.SetInputConnection(texture_reader.GetOutputPort())
+            return texture
+        else:
+            print(f"Failed to load texture: {texture_path}")
+            return None
+
+    def trimesh_to_vtk(self, mesh):
+        '''Convert a trimesh.Trimesh object to vtkPolyData'''
+        # Create VTK points
+        points = vtk.vtkPoints()
+        for vertex in mesh.vertices:
+            points.InsertNextPoint(vertex)
+
+        # Create VTK cells (triangles)
+        cells = vtk.vtkCellArray()
+        for face in mesh.faces:
+            triangle = vtk.vtkTriangle()
+            for i, vertex_index in enumerate(face):
+                triangle.GetPointIds().SetId(i, vertex_index)
+            cells.InsertNextCell(triangle)
+
+        # Create VTK polydata
+        polydata = vtk.vtkPolyData()
+        polydata.SetPoints(points)
+        polydata.SetPolys(cells)
+
+        # Add vertex colors if available
+        if hasattr(mesh.visual, "vertex_colors") and mesh.visual.vertex_colors is not None:
+            colors = vtk.vtkUnsignedCharArray()
+            colors.SetNumberOfComponents(3)
+            colors.SetName("Colors")
+            for color in mesh.visual.vertex_colors[:, :3]:  # Ignore alpha channel
+                colors.InsertNextTuple3(*color)
+            polydata.GetPointData().SetScalars(colors)
+
+        return polydata
+
+    def load_point_cloud(self, filename, loader_function):
+        '''Load a point cloud file using the specified loader function.'''
+        polydata = loader_function(filename)
+        mapper = vtk.vtkPolyDataMapper()
+        mapper.SetInputData(polydata)
+        actor = vtk.vtkActor()
+        actor.SetMapper(mapper)
+        outline_actor = create_outline_actor(polydata)
+        self.renderer.AddActor(outline_actor)
+        actor.GetProperty().SetPointSize(2)
+        self.renderer.AddActor(actor)
+        self.update_model_info()
+        self.reset_view()
+        self.update_model_info()
+        self.reset_view()
+
+    def deactivate_all_modes(self):
+        '''Deactivate all active modes.'''
+        if hasattr(self, "left_click_observer"):
+            self.vtk_widget.RemoveObserver(self.left_click_observer)
+            del self.left_click_observer
+        if hasattr(self, "right_click_observer"):
+            self.vtk_widget.RemoveObserver(self.right_click_observer)
+            del self.right_click_observer
+        if hasattr(self, "annotation_observer"):
+            self.vtk_widget.RemoveObserver(self.annotation_observer)
+            del self.annotation_observer
+
+    def keyPressEvent(self, event):
+        """Forward key press events to the VTK widget's handler."""
+        self.vtk_widget.keyPressEvent(event)
+
+
+    def update_model_info(self):
+        """Collect scene stats and show in the Model Info dock."""
+        try:
+            actors = self.renderer.GetActors()
+            actors.InitTraversal()
+            n_actors = actors.GetNumberOfItems()
+
+            total_points = 0
+            total_polys = 0
+            total_lines = 0
+            total_strips = 0
+            textured = 0
+
+            for _ in range(n_actors):
+                a = actors.GetNextActor()
+                if a is None:
+                    continue
+                mapper = a.GetMapper()
+                if mapper is None:
+                    continue
+                data = mapper.GetInput()
+                if isinstance(data, vtk.vtkPolyData):
+                    total_points += int(data.GetNumberOfPoints() or 0)
+                    total_polys  += int(data.GetNumberOfPolys() or 0)
+                    total_lines  += int(data.GetNumberOfLines() or 0)
+                    total_strips += int(data.GetNumberOfStrips() or 0)
+                if a.GetTexture() is not None:
+                    textured += 1
+
+            bounds = self.renderer.ComputeVisiblePropBounds()
+            bx = (bounds[0], bounds[1])
+            by = (bounds[2], bounds[3])
+            bz = (bounds[4], bounds[5])
+            sx = bx[1] - bx[0]
+            sy = by[1] - by[0]
+            sz = bz[1] - bz[0]
+
+            info = []
+            info.append("Model Info")
+            info.append("-----------------------------")
+            info.append(f"Actors:            {n_actors}")
+            info.append(f"Textured actors:   {textured}")
+            info.append("")
+            info.append(f"Points (vertices): {total_points}")
+            info.append(f"Polys (faces):     {total_polys}")
+            info.append(f"Lines:             {total_lines}")
+            info.append(f"Strips:            {total_strips}")
+            info.append("")
+            info.append(f"Bounds X: [{bx[0]:.3f}, {bx[1]:.3f}]  size: {sx:.3f}")
+            info.append(f"Bounds Y: [{by[0]:.3f}, {by[1]:.3f}]  size: {sy:.3f}")
+            info.append(f"Bounds Z: [{bz[0]:.3f}, {bz[1]:.3f}]  size: {sz:.3f}")
+
+            self.info_text.setPlainText("\n".join(info))
+            self.statusBar().showMessage("Model info refreshed.")
+        except Exception as e:
+            self.info_text.setPlainText(f"Model Info\n-----------------------------\nError: {e}")
+
+    def update_model_info(self):
+        """Collect scene stats and show in the Model Info dock."""
+        try:
+            actors = self.renderer.GetActors()
+            actors.InitTraversal()
+            n_actors = actors.GetNumberOfItems()
+
+            total_points = 0
+            total_polys = 0
+            total_lines = 0
+            total_strips = 0
+            textured = 0
+
+            for _ in range(n_actors):
+                a = actors.GetNextActor()
+                if a is None:
+                    continue
+                mapper = a.GetMapper()
+                if mapper is None:
+                    continue
+                data = mapper.GetInput()
+                if isinstance(data, vtk.vtkPolyData):
+                    total_points += int(data.GetNumberOfPoints() or 0)
+                    total_polys  += int(data.GetNumberOfPolys() or 0)
+                    total_lines  += int(data.GetNumberOfLines() or 0)
+                    total_strips += int(data.GetNumberOfStrips() or 0)
+                if a.GetTexture() is not None:
+                    textured += 1
+
+            bounds = self.renderer.ComputeVisiblePropBounds()
+            bx = (bounds[0], bounds[1])
+            by = (bounds[2], bounds[3])
+            bz = (bounds[4], bounds[5])
+            sx = bx[1] - bx[0]
+            sy = by[1] - by[0]
+            sz = bz[1] - bz[0]
+
+            info = []
+            info.append("Model Info")
+            info.append("-----------------------------")
+            info.append(f"Actors:            {n_actors}")
+            info.append(f"Textured actors:   {textured}")
+            info.append("")
+            info.append(f"Points (vertices): {total_points}")
+            info.append(f"Polys (faces):     {total_polys}")
+            info.append(f"Lines:             {total_lines}")
+            info.append(f"Strips:            {total_strips}")
+            info.append("")
+            info.append(f"Bounds X: [{bx[0]:.3f}, {bx[1]:.3f}]  size: {sx:.3f}")
+            info.append(f"Bounds Y: [{by[0]:.3f}, {by[1]:.3f}]  size: {sy:.3f}")
+            info.append(f"Bounds Z: [{bz[0]:.3f}, {bz[1]:.3f}]  size: {sz:.3f}")
+
+            self.info_text.setPlainText("\n".join(info))
+            self.statusBar().showMessage("Model info refreshed.")
+        except Exception as e:
+            self.info_text.setPlainText(f"Model Info\n-----------------------------\nError: {e}")
+
+
+    ############### MEASUREMENT METHODS #################
+
+    def activate_measure_mode(self):
+        '''Activate measurement mode to measure distances.'''
+        self.deactivate_all_modes()  # Ensure no other mode is active
+        self.btn_start.setStyleSheet("background-color: #0078d7; color: white; font-weight: bold;")
+        self.btn_start.setStyleSheet("background-color: #0078d7; color: white; font-weight: bold;")
+        self.statusBar().showMessage("Click points to measure. Right-click to finish.")
+        self.left_click_observer = self.vtk_widget.AddObserver("LeftButtonPressEvent", self.on_measure_click)
+        self.right_click_observer = self.vtk_widget.AddObserver("RightButtonPressEvent", self.finish_measure)
+
+    def cancel_measurement(self):
+        '''Cancel the current measurement mode, but keep visuals.'''
+        if hasattr(self, "left_click_observer"):
+            self.vtk_widget.RemoveObserver(self.left_click_observer)
+            del self.left_click_observer
+        if hasattr(self, "right_click_observer"):
+            self.vtk_widget.RemoveObserver(self.right_click_observer)
+            del self.right_click_observer
+        # Do NOT remove marker/line actors or clear lists here!
+        # Do NOT clear measure_points here; keep indices consistent for deletion logic
+        # Do NOT clear measure_points here; keep indices consistent for deletion logic
+        # Only clear temporary measurement points if needed:
+        # self.measure_points.clear()
+        # self.measure_points.clear()
+        self.statusBar().showMessage("Measurement cancelled.")
+        self.btn_start.setStyleSheet("")
+        self.btn_start.setStyleSheet("")
+
+    def on_measure_click(self, obj, event):
+        '''Handle click to add measurement point.'''
+        click_pos = self.interactor.GetEventPosition()
+        picker = vtk.vtkPropPicker()
+        picker.Pick(click_pos[0], click_pos[1], 0, self.renderer)
+        pos = picker.GetPickPosition()
+        if pos != (0.0, 0.0, 0.0):
+            self.measure_points.append(pos)
+            # Add marker (small sphere)
+            sphere = vtk.vtkSphereSource()
+            sphere.SetCenter(pos)
+            sphere.SetRadius(0.5 * max(1.0, self.renderer.GetActiveCamera().GetDistance() / 100.0))
+            sphere.Update()
+            mapper = vtk.vtkPolyDataMapper()
+            mapper.SetInputConnection(sphere.GetOutputPort())
+            actor = vtk.vtkActor()
+            actor.SetMapper(mapper)
+            actor.GetProperty().SetColor(0, 1, 0)  # Green marker
+            actor.GetProperty().SetAmbient(1.0)
+            actor.GetProperty().SetDiffuse(0.0)
+            self.renderer.AddActor(actor)
+            self.measure_markers.append(actor)
+            self.vtk_widget.GetRenderWindow().Render()
+
+            n = len(self.measure_points)
+            if n > 1:
+                p1 = self.measure_points[-2]
+                p2 = self.measure_points[-1]
+                dist = math.sqrt(sum((a - b) ** 2 for a, b in zip(p1, p2)))
+                self.measure_history.append(dist)
+                self.undo_stack.append(('add', dist))
+                self.history_list.addItem(f"Segment {n-1}: {dist:.3f}")
+                self.statusBar().showMessage(f"Last segment: {dist:.3f} | Total: {self.measure_total():.3f}")
+                # Draw line
+                line = vtk.vtkLineSource()
+                line.SetPoint1(p1)
+                line.SetPoint2(p2)
+                line.Update()
+                mapper = vtk.vtkPolyDataMapper()
+                mapper.SetInputConnection(line.GetOutputPort())
+                actor = vtk.vtkActor()
+                actor.SetMapper(mapper)
+                actor.GetProperty().SetColor(1, 0, 0)
+                actor.GetProperty().SetLineWidth(2)
+                self.renderer.AddActor(actor)
+                self.measure_lines.append(actor)
+
+                # Add distance label at the line midpoint
+                mx = 0.5 * (p1[0] + p2[0])
+                my = 0.5 * (p1[1] + p2[1])
+                mz = 0.5 * (p1[2] + p2[2])
+                label = vtk.vtkBillboardTextActor3D()
+                label.SetInput(f"{dist:.3f}")
+                label.SetPosition(mx, my, mz)
+                label.GetTextProperty().SetColor(1, 1, 0)  # yellow
+                label.GetTextProperty().SetFontSize(18)
+                self.renderer.AddActor(label)
+                self.measure_labels.append(label)
+
+
+                # Add distance label at the line midpoint
+                mx = 0.5 * (p1[0] + p2[0])
+                my = 0.5 * (p1[1] + p2[1])
+                mz = 0.5 * (p1[2] + p2[2])
+                label = vtk.vtkBillboardTextActor3D()
+                label.SetInput(f"{dist:.3f}")
+                label.SetPosition(mx, my, mz)
+                label.GetTextProperty().SetColor(1, 1, 0)  # yellow
+                label.GetTextProperty().SetFontSize(18)
+                self.renderer.AddActor(label)
+                self.measure_labels.append(label)
+
+                self.vtk_widget.GetRenderWindow().Render()
+
+    def finish_measure(self, obj, event):
+        '''Finish measurement mode.'''
+        if len(self.measure_points) > 1:
+            total = self.measure_total()
+            self.history_list.addItem(f"Total: {total:.3f}")
+            self.measure_history.append(total)
+            self.undo_stack.append(('add', total))
+            self.statusBar().showMessage(f"Measurement finished. Total path length: {total:.3f}")
+        else:
+            self.statusBar().showMessage("Measurement cancelled or not enough points.")
+        # Remove observers (guard with hasattr)
+        if hasattr(self, "left_click_observer"):
+            self.vtk_widget.RemoveObserver(self.left_click_observer)
+            del self.left_click_observer
+        if hasattr(self, "right_click_observer"):
+            self.vtk_widget.RemoveObserver(self.right_click_observer)
+            del self.right_click_observer
+        self.btn_start.setStyleSheet("")
+        # Remove observers (guard with hasattr)
+        if hasattr(self, "left_click_observer"):
+            self.vtk_widget.RemoveObserver(self.left_click_observer)
+            del self.left_click_observer
+        if hasattr(self, "right_click_observer"):
+            self.vtk_widget.RemoveObserver(self.right_click_observer)
+            del self.right_click_observer
+        self.btn_start.setStyleSheet("")
+
+    def measure_total(self):
+        '''Calculate total path length of measurements.'''
+        total = 0.0
+        for i in range(1, len(self.measure_points)):
+            p1 = self.measure_points[i-1]
+            p2 = self.measure_points[i]
+            total += math.sqrt(sum((a - b) ** 2 for a, b in zip(p1, p2)))
+        return total
+
+    def clear_all_measurements(self):
+        '''Clear all measurements.'''
+        # Remove marker actors
+        if hasattr(self, "measure_markers"):
+            for actor in list(self.measure_markers):
+                self.renderer.RemoveActor(actor)
+            self.measure_markers.clear()
+        # Remove line actors
+        if hasattr(self, "measure_lines"):
+            for actor in list(self.measure_lines):
+                self.renderer.RemoveActor(actor)
+            self.measure_lines.clear()
+        # Remove label actors
+        if hasattr(self, "measure_labels"):
+            for actor in list(self.measure_labels):
+                self.renderer.RemoveActor(actor)
+            self.measure_labels.clear()
+        # Clear points/history/stacks/UI
+        # Remove label actors
+        if hasattr(self, "measure_labels"):
+            for actor in list(self.measure_labels):
+                self.renderer.RemoveActor(actor)
+            self.measure_labels.clear()
+        # Clear points/history/stacks/UI
+        if hasattr(self, "measure_points"):
+            self.measure_points.clear()
+        self.measure_history.clear()
+        self.undo_stack.clear()
+        self.redo_stack.clear()
+        self.history_list.clear()
+        self.vtk_widget.GetRenderWindow().Render()
+        self.statusBar().showMessage("All measurements cleared.")
+
+    def clear_last_measurement(self):
+        '''Clear the last measurement segment.'''
+        # Remove last marker
+        if hasattr(self, "measure_markers") and self.measure_markers:
+            actor = self.measure_markers.pop()
+            self.renderer.RemoveActor(actor)
+        # Remove last line
+        if hasattr(self, "measure_lines") and self.measure_lines:
+            actor = self.measure_lines.pop()
+            self.renderer.RemoveActor(actor)
+        # Remove last label
+        if hasattr(self, "measure_labels") and self.measure_labels:
+            actor = self.measure_labels.pop()
+            self.renderer.RemoveActor(actor)
+        # Remove last label
+        if hasattr(self, "measure_labels") and self.measure_labels:
+            actor = self.measure_labels.pop()
+            self.renderer.RemoveActor(actor)
+        # Remove last point
+        if hasattr(self, "measure_points") and self.measure_points:
+            self.measure_points.pop()
+        # Remove last measurement from history and history list
+        if self.measure_history:
+            self.measure_history.pop()
+        if self.history_list.count() > 0:
+            self.history_list.takeItem(self.history_list.count() - 1)
+        self.vtk_widget.GetRenderWindow().Render()
+        self.statusBar().showMessage("Last measurement cleared.")
+
+
+
+    def delete_selected_measurement(self):
+        '''Delete selected measurement rows; remove correct actors; skip "Total" rows.'''
+        '''Delete selected measurement rows; remove correct actors; skip "Total" rows.'''
+        selected_items = self.history_list.selectedItems()
+        if not selected_items:
+            self.statusBar().showMessage("No measurement selected.")
+            return
+
+        # Map rows -> segment index (skip "Total")
+        row_to_seg = {}
+        seg_idx = 0
+        for i in range(self.history_list.count()):
+            text = self.history_list.item(i).text()
+            if text.startswith("Total"):
+                row_to_seg[i] = None
+            else:
+                row_to_seg[i] = seg_idx
+                seg_idx += 1
+
+        # Map rows -> segment index (skip "Total")
+        row_to_seg = {}
+        seg_idx = 0
+        for i in range(self.history_list.count()):
+            text = self.history_list.item(i).text()
+            if text.startswith("Total"):
+                row_to_seg[i] = None
+            else:
+                row_to_seg[i] = seg_idx
+                seg_idx += 1
+
+        rows = sorted([self.history_list.row(item) for item in selected_items], reverse=True)
+        for row in rows:
+            item = self.history_list.item(row)
+            text = item.text() if item else ""
+            item = self.history_list.item(row)
+            text = item.text() if item else ""
+            self.history_list.takeItem(row)
+
+            seg = row_to_seg.get(row, None)
+            if seg is None:
+                # Skip totals entirely; do not touch measure_history
+                continue
+
+            # Remove segment visuals
+            total_lines = len(self.measure_lines)
+            has_prev = (seg - 1) >= 0
+            has_next = (seg + 1) < total_lines
+            if seg < len(self.measure_lines):
+                self.renderer.RemoveActor(self.measure_lines[seg])
+                del self.measure_lines[seg]
+            if seg < len(self.measure_labels):
+                self.renderer.RemoveActor(self.measure_labels[seg])
+                del self.measure_labels[seg]
+            if (seg + 1) < len(self.measure_markers) and not has_next:
+                self.renderer.RemoveActor(self.measure_markers[seg + 1])
+                del self.measure_markers[seg + 1]
+                if (seg + 1) < len(self.measure_points):
+                    del self.measure_points[seg + 1]
+            if seg < len(self.measure_markers) and not has_prev:
+                self.renderer.RemoveActor(self.measure_markers[seg])
+                del self.measure_markers[seg]
+                if seg < len(self.measure_points):
+                    del self.measure_points[seg]
+
+            seg = row_to_seg.get(row, None)
+            if seg is None:
+                # Skip totals entirely; do not touch measure_history
+                continue
+
+            # Remove segment visuals
+            total_lines = len(self.measure_lines)
+            has_prev = (seg - 1) >= 0
+            has_next = (seg + 1) < total_lines
+            if seg < len(self.measure_lines):
+                self.renderer.RemoveActor(self.measure_lines[seg])
+                del self.measure_lines[seg]
+            if seg < len(self.measure_labels):
+                self.renderer.RemoveActor(self.measure_labels[seg])
+                del self.measure_labels[seg]
+            if (seg + 1) < len(self.measure_markers) and not has_next:
+                self.renderer.RemoveActor(self.measure_markers[seg + 1])
+                del self.measure_markers[seg + 1]
+                if (seg + 1) < len(self.measure_points):
+                    del self.measure_points[seg + 1]
+            if seg < len(self.measure_markers) and not has_prev:
+                self.renderer.RemoveActor(self.measure_markers[seg])
+                del self.measure_markers[seg]
+                if seg < len(self.measure_points):
+                    del self.measure_points[seg]
+        self.vtk_widget.GetRenderWindow().Render()
+        self.update_measurement_highlight()
+        self.update_measurement_highlight()
+        self.statusBar().showMessage("Selected measurement(s) deleted.")
+
+
+
+    def undo_measurement(self):
+        '''Undo the last measurement.'''
+        if self.undo_stack:
+            action, value = self.undo_stack.pop()
+            if action == 'add' and self.measure_history:
+                removed = self.measure_history.pop()
+                self.redo_stack.append(('add', removed))
+                self.history_list.takeItem(self.history_list.count() - 1)
+                self.statusBar().showMessage("Undo last measurement.")
+            # Optionally, remove last marker/line actor here
+
+    def redo_measurement(self):
+        '''Redo the last undone measurement.'''
+        if self.redo_stack:
+            action, value = self.redo_stack.pop()
+            if action == 'add':
+                self.measure_history.append(value)
+                self.undo_stack.append(('add', value))
+                # Keep list format consistent
+                self.history_list.addItem(f"Segment: {value:.3f}")
+                # Keep list format consistent
+                self.history_list.addItem(f"Segment: {value:.3f}")
+                self.statusBar().showMessage("Redo last measurement.")
+
+
+    def update_measurement_highlight(self):
+        '''Update the highlight of measurement segments.'''
+        # Reset
+        for line in self.measure_lines:
+            p = line.GetProperty()
+            p.SetColor(1, 0, 0); p.SetLineWidth(2.0)
+        # Map rows to segments (skip 'Total')
+        row_to_seg, seg = {}, 0
+        for i in range(self.history_list.count()):
+            txt = self.history_list.item(i).text()
+            if txt.startswith("Total"):
+                row_to_seg[i] = None
+            else:
+                row_to_seg[i] = seg; seg += 1
+        # Highlight selected
+        for item in self.history_list.selectedItems():
+            r = self.history_list.row(item)
+            s = row_to_seg.get(r)
+            if s is not None and 0 <= s < len(self.measure_lines):
+                p = self.measure_lines[s].GetProperty()
+                p.SetColor(1, 1, 0); p.SetLineWidth(4.0)
+        self.vtk_widget.GetRenderWindow().Render()
+
+
+    ############### ANNOTATION METHODS #################
+
+    def activate_annotation_mode(self):
+        '''Activate annotation mode to add text annotations.'''
+        self.deactivate_all_modes()  # Ensure no other mode is active
+
+        self.statusBar().showMessage("Click a point to add annotation.")
+        self.annotation_observer = self.vtk_widget.AddObserver("LeftButtonPressEvent", self.on_annotation_click)
+
+    def on_annotation_click(self, obj, event):
+        """Handle click to add annotation."""
+        print("Annotation click detected.")
+        click_pos = self.interactor.GetEventPosition()
+        picker = vtk.vtkPropPicker()
+        picker.Pick(click_pos[0], click_pos[1], 0, self.renderer)
+        pos = picker.GetPickPosition()
+        if pos != (0.0, 0.0, 0.0):
+            print("Opening annotation dialog...")
+            self.dialog_active = True  # Disable key and mouse events
+            print(f"dialog_active set to {self.dialog_active}")
+            text, ok = QInputDialog.getText(self, "Add Annotation", "Enter annotation text:")
+            self.dialog_active = False  # Re-enable key and mouse events
+            print(f"dialog_active set to {self.dialog_active}")
+            if ok and text:
+                text_actor = vtk.vtkBillboardTextActor3D()
+                text_actor.SetInput(text)
+                text_actor.SetPosition(pos)
+                text_actor.GetTextProperty().SetColor(1, 1, 0)
+                text_actor.GetTextProperty().SetFontSize(18)
+                self.renderer.AddActor(text_actor)
+                self.annotations.append(text_actor)
+                self.vtk_widget.GetRenderWindow().Render()
+            # Remove observer using stored ID
+            if hasattr(self, "annotation_observer"):
+                self.vtk_widget.RemoveObserver(self.annotation_observer)
+                del self.annotation_observer
+            self.statusBar().showMessage("Annotation added.")
+
+    def clear_all_annotations(self):
+        '''Clear all annotations.'''
+        for actor in getattr(self, "annotations", []):
+            self.renderer.RemoveActor(actor)
+        self.annotations.clear()
+        self.vtk_widget.GetRenderWindow().Render()
+        self.statusBar().showMessage("All annotations cleared.")
+
+    def clear_last_annotation(self):
+        '''Clear the last added annotation.'''
+        if self.annotations:
+            actor = self.annotations.pop()
+            self.renderer.RemoveActor(actor)
+            self.vtk_widget.GetRenderWindow().Render()
+            self.statusBar().showMessage("Last annotation cleared.")
+        else:
+            self.statusBar().showMessage("No annotations to clear.")
+
+
+    ###############  BACKGROUND METHODS #################
+
+    def toggle_background(self):
+        '''Cycle background color between white, light gray, dark gray, and black.'''
+        self.background_index = (self.background_index + 1) % len(self.background_colors)
+        color = self.background_colors[self.background_index]
+        self.set_background_color(*color)
+
+    def set_background_color(self, r, g, b):
+        '''Set the background color of the renderer.'''
+        self.renderer.SetBackground(r, g, b)
+        # Update index to match the color if it's in the list
+        for i, col in enumerate(self.background_colors):
+            if all(abs(c1 - c2) < 0.01 for c1, c2 in zip(col, (r, g, b))):
+                self.background_index = i
+                break
+        self.vtk_widget.GetRenderWindow().Render()
+        self.statusBar().showMessage("Background color set.")
+
+    def pick_custom_background(self):
+        '''Open a color picker dialog to select a custom background color.'''
+        color = QColorDialog.getColor()
+        if color.isValid():
+            rgb = color.getRgbF()[:3]
+            self.set_background_color(*rgb)
+
+
+    ############### LIGHTING METHODS #################
+
+    def open_light_dialog(self):
+        '''Open a dialog to adjust light properties.'''
+        if hasattr(self, "lights") and self.lights:
+            dlg = LightAdjustDialog(self, self.lights)
+            dlg.exec_()
+        else:
+            self.statusBar().showMessage("No lights to adjust in this preset.")
+
+    def cycle_lighting_preset(self):
+        '''Cycle through predefined lighting presets.'''
+        presets = ["studio", "default", "warm", "off"]
+        current_index = presets.index(self.current_lighting_preset)
+        next_index = (current_index + 1) % len(presets)
+        next_preset = presets[next_index]
+        self.apply_lighting_preset(next_preset)
+
+    def apply_lighting_preset(self, preset="studio"):
+        '''Apply a predefined lighting preset.'''
+        self.current_lighting_preset = preset
+        self.renderer.RemoveAllLights()
+        self.lights = []
+        if hasattr(self.renderer, "SetTwoSidedLighting"):
+            self.renderer.SetTwoSidedLighting(1)
+        if hasattr(self.renderer, "SetLightFollowCamera"):
+            self.renderer.SetLightFollowCamera(1)
+
+        if preset == "default":
+            # Four lights around the model (horizontal plane)
+            for angle in [0, 90, 180, 270]:
+                rad = math.radians(angle)
+                light = vtk.vtkLight()
+                light.SetLightTypeToSceneLight()
+                light.SetPosition(3 * math.cos(rad), 3 * math.sin(rad), 1)
+                light.SetFocalPoint(0, 0, 0)
+                light.SetIntensity(0.25)
+                light.SetColor(1.0, 1.0, 1.0)
+                self.renderer.AddLight(light)
+                self.lights.append(light)
+
+            # Two lights from above and below
+            top_light = vtk.vtkLight()
+            top_light.SetLightTypeToSceneLight()
+            top_light.SetPosition(0, 0, 4)
+            top_light.SetFocalPoint(0, 0, 0)
+            top_light.SetIntensity(0.18)
+            top_light.SetColor(1.0, 1.0, 1.0)
+            self.renderer.AddLight(top_light)
+            self.lights.append(top_light)
+
+            bottom_light = vtk.vtkLight()
+            bottom_light.SetLightTypeToSceneLight()
+            bottom_light.SetPosition(0, 0, -4)
+            bottom_light.SetFocalPoint(0, 0, 0)
+            bottom_light.SetIntensity(0.12)
+            bottom_light.SetColor(1.0, 1.0, 1.0)
+            self.renderer.AddLight(bottom_light)
+            self.lights.append(bottom_light)
+
+            # Persistent soft headlight to avoid black scenes
+            headlight = vtk.vtkLight()
+            headlight.SetLightTypeToHeadlight()
+            headlight.SetIntensity(0.18)  # slightly stronger to test
+            headlight.SetColor(1.0, 1.0, 1.0)
+            self.renderer.AddLight(headlight)
+            self.lights.append(headlight)
+
+
+        elif preset == "studio":
+            for angle in [45, 135, 225, 315]:
+                rad = math.radians(angle)
+                light = vtk.vtkLight()
+                light.SetPosition(2 * math.cos(rad), 2 * math.sin(rad), 1)
+                light.SetFocalPoint(0, 0, 0)
+                light.SetColor(1.0, 1.0, 0.9)  # Slightly warm white
+                self.renderer.AddLight(light)
+                self.lights.append(light)
+
+            # Persistent soft headlight to avoid black scenes
+            headlight = vtk.vtkLight()
+            headlight.SetLightTypeToHeadlight()
+            headlight.SetIntensity(0.18)  # slightly stronger to test
+            headlight.SetColor(1.0, 1.0, 1.0)
+            self.renderer.AddLight(headlight)
+            self.lights.append(headlight)
+
+        elif preset == "warm":
+            # New warm lighting option
+            for angle in [30, 150, 210, 330]:
+                rad = math.radians(angle)
+                light = vtk.vtkLight()
+                light.SetPosition(2.5 * math.cos(rad), 2.5 * math.sin(rad), 1.5)
+                light.SetFocalPoint(0, 0, 0)
+                light.SetIntensity(0.22)
+                light.SetColor(1.0, 0.85, 0.7)  # Warm tone
+                self.renderer.AddLight(light)
+                self.lights.append(light)
+
+            # Persistent soft headlight to avoid black scenes
+            headlight = vtk.vtkLight()
+            headlight.SetLightTypeToHeadlight()
+            headlight.SetIntensity(0.18)  # slightly stronger to test
+            headlight.SetColor(1.0, 1.0, 1.0)
+            self.renderer.AddLight(headlight)
+            self.lights.append(headlight)
+
+        elif preset == "off":
+            self.lights = []
+            # No lights added
+
+        print(f"[Lights] Active lights: {len(self.lights)} (preset: {preset})")
+
+        self.vtk_widget.GetRenderWindow().Render()
+        self.statusBar().showMessage(f"Lighting preset: {preset}")
+
+
+    ############### FILE LOAD/SAVE METHODS #################
+    def open_file(self):
+        '''Open a file dialog to select and load a 3D model file.'''
+        filename, _ = QFileDialog.getOpenFileName(
+            self,
+            "Open 3D Model File",
+            "",
+            "3D Model Files (*.stl *.obj *.ply *.las *.e57)"
+        )
+        if filename:
+            self.load_model(filename)
+
+
+    ###############  WIREFRAME METHODS #################
+
+    def toggle_wireframe(self):
+        '''Toggle between wireframe and solid rendering modes.'''
+        actors = self.renderer.GetActors()
+        actors.InitTraversal()
+        for i in range(actors.GetNumberOfItems()):
+            actor = actors.GetNextActor()
+            current = actor.GetProperty().GetRepresentation()
+            if current == vtk.VTK_SURFACE:
+                actor.GetProperty().SetRepresentationToWireframe()
+            else:
+                actor.GetProperty().SetRepresentationToSurface()
+        self.vtk_widget.GetRenderWindow().Render()
+
+
+    ###############  DEBUG METHODS #################
+
+    def debug_unlit_white(self):
+        '''Apply unlit white material to all actors.'''
+        acts = self.renderer.GetActors(); acts.InitTraversal()
+        for _ in range(acts.GetNumberOfItems()):
+            a = acts.GetNextActor()
+            if not a: continue
+            p = a.GetProperty()
+            p.LightingOff()
+            p.SetColor(1, 1, 1)
+        self.vtk_widget.GetRenderWindow().Render()
+        print("[DBG] Unlit white applied")
+
+    def debug_restore_lit(self):
+        '''Restore lit materials to all actors.'''
+        acts = self.renderer.GetActors(); acts.InitTraversal()
+        for _ in range(acts.GetNumberOfItems()):
+            a = acts.GetNextActor()
+            if not a: continue
+            mp = a.GetMapper()
+            if mp:
+                mp.ScalarVisibilityOff()
+            p = a.GetProperty()
+            p.LightingOn()
+            p.SetAmbient(0.35); p.SetDiffuse(0.65)
+            p.SetSpecular(0.2); p.SetSpecularPower(20)
+            p.SetColor(1, 1, 1)
+        self.apply_lighting_preset(self.current_lighting_preset)
+        print("[DBG] Lit materials restored")
+
+    def debug_add_cube(self):
+        '''Add a test cube to the scene.'''
+        cube = vtk.vtkCubeSource(); cube.SetXLength(1); cube.SetYLength(1); cube.SetZLength(1)
+        mapper = vtk.vtkPolyDataMapper(); mapper.SetInputConnection(cube.GetOutputPort())
+        actor = vtk.vtkActor(); actor.SetMapper(mapper)
+        actor.GetProperty().SetColor(1, 0.7, 0.2)
+        self.renderer.AddActor(actor)
+        self.reset_view()
+        print("[DBG] Test cube added")
+
+    def toggle_depth_peeling(self):
+        '''Toggle depth peeling for transparent objects.'''
+        rw = self.vtk_widget.GetRenderWindow()
+        using = bool(self.renderer.GetUseDepthPeeling())
+        self.renderer.SetUseDepthPeeling(0 if using else 1)
+        rw.SetAlphaBitPlanes(1 if not using else 0)
+        rw.SetMultiSamples(0 if not using else 8)
+        self.vtk_widget.GetRenderWindow().Render()
+        print(f"[DBG] Depth peeling: {'ON' if not using else 'OFF'}")
+
+    ###############  LOADING METHODS #################
+
+    def _find_mtl_and_texture_dir(self, obj_path: str):
+        """Parse OBJ for mtllib and choose a sensible texture directory."""
+        obj_dir = os.path.dirname(obj_path)
+        mtl_path = None
+
+        # Parse mtllib from OBJ (use first that exists)
+        try:
+            with open(obj_path, "r", encoding="utf-8", errors="ignore") as f:
+                for line in f:
+                    line = line.strip()
+                    if line.lower().startswith("mtllib"):
+                        parts = line.split(maxsplit=1)
+                        if len(parts) == 2:
+                            candidate = parts[1].strip()
+                            # Resolve relative to OBJ directory
+                            cand_path = os.path.normpath(os.path.join(obj_dir, candidate))
+                            if os.path.isfile(cand_path):
+                                mtl_path = cand_path
+                                break
+        except Exception as e:
+            print(f"Warning: failed to read OBJ for mtllib: {e}")
+
+        # Fallback to base.mtl if no mtllib found
+        if mtl_path is None:
+            base = os.path.splitext(os.path.basename(obj_path))[0]
+            guess = os.path.join(obj_dir, base + ".mtl")
+            if os.path.isfile(guess):
+                mtl_path = guess
+
+        # Choose texture path: prefer alongside MTL, else OBJ dir, else textures/ subdir
+        texture_dir = os.path.dirname(mtl_path) if mtl_path else obj_dir
+        textures_sub = os.path.join(texture_dir, "textures")
+        if os.path.isdir(textures_sub):
+            texture_dir = textures_sub
+
+        return mtl_path, texture_dir
+
+
+    def _rewrite_obj_mtllib(self, obj_path: str, patched_mtl_path: str) -> str:
+        """Write a temporary OBJ that points to the patched MTL (single mtllib)."""
+        import tempfile
+        lines = []
+        try:
+            with open(obj_path, "r", encoding="utf-8", errors="ignore") as f:
+                for line in f:
+                    # Drop existing mtllib lines
+                    if line.strip().lower().startswith("mtllib"):
+                        continue
+                    lines.append(line)
+        except Exception as e:
+            print(f"OBJ read failed: {e}")
+        # Prepend our mtllib
+        mtllib_line = f"mtllib {os.path.basename(patched_mtl_path)}\n"
+        lines.insert(0, mtllib_line)
+
+        tmp = tempfile.NamedTemporaryFile(prefix="patched_", suffix=".obj", delete=False)
+        tmp.write("".join(lines).encode("utf-8"))
+        tmp.flush(); tmp.close()
+        return tmp.name
+
+    def _scan_obj_materials(self, obj_path: str):
+        used = []
+        try:
+            with open(obj_path, "r", encoding="utf-8", errors="ignore") as f:
+                for line in f:
+                    s = line.strip()
+                    if s.lower().startswith("usemtl"):
+                        parts = s.split(None, 1)
+                        if len(parts) == 2:
+                            used.append(parts[1].strip())
+        except Exception as e:
+            print(f"OBJ scan failed: {e}")
+        return used
+
+    def _parse_mtl(self, mtl_path: str):
+        defined = set()
+        maps = {}
+        try:
+            with open(mtl_path, "r", encoding="utf-8", errors="ignore") as f:
+                cur = None
+                for line in f:
+                    s = line.strip()
+                    sl = s.lower()
+                    if sl.startswith("newmtl "):
+                        cur = s.split(None, 1)[1].strip()
+                        defined.add(cur)
+                    elif cur and sl.startswith("map_kd"):
+                        parts = s.split(None, 1)
+                        if len(parts) == 2:
+                            maps[cur] = parts[1].strip()
+        except Exception as e:
+            print(f"MTL parse failed: {e}")
+        return defined, maps
+
+    def _resolve_texture_file(self, tex_name: str, texture_dir: str):
+        """Resolve a texture by trying:
+           - exact path under texture_dir,
+           - basename in texture_dir,
+           - alternate extensions,
+           - textures/ subfolder,
+           - recursive search with fuzzy match on basename stem.
+           Returns a path RELATIVE to texture_dir if found, else None.
+        """
+        import re
+
+        def norm_stem(p):
+            stem = os.path.splitext(os.path.basename(p))[0]
+            return "".join(ch.lower() for ch in stem if ch.isalnum())
+
+        def stem_tokens(p):
+            s = os.path.splitext(os.path.basename(p))[0].lower()
+            return [t for t in re.split(r"[^a-z0-9]+", s) if len(t) >= 3]
+
+        abs_dir = os.path.abspath(texture_dir)
+        raw = tex_name.strip().strip('"').strip("'")
+        base = os.path.basename(raw)
+        stem, ext = os.path.splitext(base)
+
+        # Candidate direct paths
+        candidates = [
+            os.path.join(abs_dir, raw),
+            os.path.join(abs_dir, base),
+        ]
+        # Broaden supported extensions
+        alt_exts = [".png", ".jpg", ".jpeg", ".bmp", ".tif", ".tiff", ".tga",
+                    ".PNG", ".JPG", ".JPEG", ".BMP", ".TIF", ".TIFF", ".TGA"]
+        for alt in ([ext] if ext else []) + alt_exts:
+            if alt:
+                candidates.append(os.path.join(abs_dir, stem + alt))
+
+        # Try textures/ subfolder
+        tex_sub = os.path.join(abs_dir, "textures")
+        for alt in ([ext] if ext else []) + alt_exts:
+            if alt:
+                candidates.append(os.path.join(tex_sub, stem + alt))
+
+        for c in candidates:
+            if os.path.isfile(c):
+                return os.path.relpath(c, abs_dir)
+
+        # Recursive search: exact match on filename or stem, else fuzzy token match
+        target_base = base.lower()
+        target_norm = norm_stem(base)
+        target_tokens = set(stem_tokens(base))
+
+        best_match = None
+        best_score = -1
+        for root, _, files in os.walk(abs_dir):
+            for f in files:
+                fl = f.lower()
+                fstem_norm = norm_stem(f)
+                if fl == target_base or fstem_norm == target_norm:
+                    return os.path.relpath(os.path.join(root, f), abs_dir)
+                # Fuzzy: share any meaningful token (e.g., 'wall', 'roof')
+                ftokens = set(stem_tokens(f))
+                score = len(target_tokens & ftokens)
+                if score > best_score and score > 0:
+                    best_score = score
+                    best_match = os.path.join(root, f)
+
+        if best_match:
+            return os.path.relpath(best_match, abs_dir)
+        return None
+
+
+    def _rewrite_mtl(self, obj_path: str, mtl_path: str, texture_dir: str) -> str:
+        """Patch MTL: fix map_Kd paths and add stubs for all used-but-undefined materials."""
+        used = self._scan_obj_materials(obj_path)
+        defined, _ = self._parse_mtl(mtl_path) if mtl_path else (set(), {})
+        out_lines = []
+        if mtl_path and os.path.isfile(mtl_path):
+            with open(mtl_path, "r", encoding="utf-8", errors="ignore") as f:
+                out_lines = f.readlines()
+
+        # Fix map_Kd paths (try alternate extensions/locations)
+        replaced = 0
+        missing_list = []
+        for i, line in enumerate(out_lines):
+            s = line.strip()
+            if s.lower().startswith("map_kd"):
+                parts = s.split(None, 1)
+                tex_raw = parts[1].strip() if len(parts) == 2 else ""
+                resolved = self._resolve_texture_file(tex_raw, texture_dir)
+                if resolved:
+                    out_lines[i] = f"map_Kd {resolved}\n"
+                    replaced += 1
+                else:
+                    # Use fallback texture if available
+                    fallback = self._resolve_texture_file(DEFAULT_TEXTURE, texture_dir)
+                    if fallback:
+                        out_lines[i] = f"map_Kd {fallback}\n"
+                    else:
+                        out_lines[i] = f"# map_Kd {tex_raw}  # missing\n"
+                    missing_list.append(tex_raw)
+        if missing_list:
+            self.statusBar().showMessage(
+                f"Missing textures: {', '.join(missing_list)}"
+            )
+            print(f"Textures not found for map_Kd in {texture_dir}: {missing_list}")
+        if replaced:
+            self.statusBar().showMessage(
+                f"Patched {replaced} map_Kd path(s) in MTL."
+            )
+            print(f"Patched {replaced} map_Kd path(s) in MTL.")
+
+        # Add stubs for used-but-undefined materials
+        missing = [m for m in used if m not in defined]
+        if missing:
+            out_lines.append("\n# --- Auto-added stub materials ---\n")
+            for name in missing:
+                out_lines.append(f"newmtl {name}\nKd 0.8 0.8 0.8\nKa 0 0 0\nKs 0 0 0\nNs 0\nillum 1\n")
+
+        tmp = tempfile.NamedTemporaryFile(prefix="patched_", suffix=".mtl", delete=False)
+        tmp.write("".join(out_lines).encode("utf-8"))
+        tmp.flush(); tmp.close()
+        return tmp.name
+
+
+    def load_obj_with_textures(self, obj_path: str):
+        '''Load an OBJ with MTL/PNG/JPG textures and add to the existing renderer.'''
+        ren_win = self.vtk_widget.GetRenderWindow()
+
+        # Track existing renderers and actors on our main renderer
+        before = []
+        rens = ren_win.GetRenderers(); rens.InitTraversal()
+        for _ in range(rens.GetNumberOfItems()):
+            before.append(rens.GetNextItem())
+        # Track actors already on our renderer (importer may reuse it)
+        def iter_actors(renderer):
+            acts = renderer.GetActors(); acts.InitTraversal()
+            for _ in range(acts.GetNumberOfItems()):
+                yield acts.GetNextActor()
+        actors_before_ids = {id(a) for a in iter_actors(self.renderer)}
+
+        mtl_path, texture_dir = self._find_mtl_and_texture_dir(obj_path)
+        patched_mtl = self._rewrite_mtl(obj_path, mtl_path, texture_dir)
+        patched_obj = self._rewrite_obj_mtllib(obj_path, patched_mtl)
+
+        print(f"[OBJ] Texture dir: {os.path.abspath(texture_dir)}")
+
+        importer = vtk.vtkOBJImporter()
+        importer.SetRenderWindow(ren_win)
+        importer.SetFileName(patched_obj)          # force use of our patched OBJ
+        importer.SetFileNameMTL(patched_mtl)       # and our patched MTL
+        importer.SetTexturePath(os.path.abspath(texture_dir))
+
+        # Debug: renderer counts before import
+        rens = ren_win.GetRenderers(); rens.InitTraversal()
+        before_count = rens.GetNumberOfItems()
+        print(f"[OBJ] Renderers before import: {before_count}")
+
+        try:
+            importer.Update()
+        except Exception as e:
+            self.statusBar().showMessage(f"Failed to import OBJ: {e}")
+            return
+
+        # Debug: renderer counts after import
+        rens = ren_win.GetRenderers(); rens.InitTraversal()
+        after_count = rens.GetNumberOfItems()
+        print(f"[OBJ] Renderers after import: {after_count}")
+
+        # Move imported props/lights to our renderer
+        after = []
+        rens = ren_win.GetRenderers(); rens.InitTraversal()
+        for _ in range(rens.GetNumberOfItems()):
+            after.append(rens.GetNextItem())
+        new_renderers = [r for r in after if r not in before and r is not self.renderer]
+
+        # Helper: configure an actor for proper shading/materials
+        def configure_actor(a: vtk.vtkActor):
+            mapper = a.GetMapper()
+            pd = None
+            if mapper is not None:
+                in_conn = mapper.GetInputConnection(0, 0)
+                normals = vtk.vtkPolyDataNormals()
+                if in_conn is not None:
+                    normals.SetInputConnection(in_conn)
+                else:
+                    polydata = mapper.GetInput()
+                    if isinstance(polydata, vtk.vtkPolyData):
+                        normals.SetInputData(polydata)
+                        pd = polydata
+                    else:
+                        normals = None
+                if normals is not None:
+                    normals.SplittingOff()
+                    normals.ConsistencyOn()
+                    normals.AutoOrientNormalsOn()
+                    mapper.SetInputConnection(normals.GetOutputPort())
+                mapper.ScalarVisibilityOff()
+                # Try to get polydata after hooking normals
+                if pd is None:
+                    try:
+                        alg = mapper.GetInputAlgorithm()
+                        if alg:
+                            alg.Update()
+                            pd = mapper.GetInput()
+                    except Exception:
+                        pass
+
+            # Handle textures: detach if invalid image or no UVs
+            tex = a.GetTexture()
+            tex_valid = False
+            has_tcoords = False
+            if isinstance(pd, vtk.vtkPolyData):
+                tcoords = pd.GetPointData().GetTCoords()
+                has_tcoords = bool(tcoords) and int(tcoords.GetNumberOfTuples() or 0) > 0
+            if tex is not None:
+                img = tex.GetInput()
+                if img is not None:
+                    dims = img.GetDimensions()
+                    tex_valid = (dims[0] > 0 and dims[1] > 0)
+                if not tex_valid or not has_tcoords:
+                    # Detach bad texture so Kd/material shading works
+                    a.SetTexture(None)
+                    print(f"[DBG] Dropped texture: valid={tex_valid}, tcoords={has_tcoords}")
+
+            if a.GetTexture() is not None:
+                a.GetTexture().InterpolateOn()
+
+            p = a.GetProperty()
+            p.SetLighting(True)
+            p.BackfaceCullingOff()
+            p.FrontfaceCullingOff()
+            p.SetAmbient(0.35); p.SetDiffuse(0.65)
+            p.SetSpecular(0.2); p.SetSpecularPower(20)
+            p.SetColor(1.0, 1.0, 1.0)  # ensure not multiplied by black
+            if hasattr(p, "SetInterpolationToPhong"):
+                p.SetInterpolationToPhong()
+
+        moved_actors = 0
+        # Case 1: importer created separate renderers; move and configure actors
+        for r in new_renderers:
+            actors = r.GetActors(); actors.InitTraversal()
+            for _ in range(actors.GetNumberOfItems()):
+                a = actors.GetNextActor()
+                configure_actor(a)
+                self.renderer.AddActor(a)
+                moved_actors += 1
+        # Case 2: importer injected actors directly into our renderer; configure the new ones
+        newly_added = [a for a in iter_actors(self.renderer) if id(a) not in actors_before_ids]
+        for a in newly_added:
+            configure_actor(a)
+        if newly_added:
+            print(f"[OBJ] Actors added to main renderer by importer: {len(newly_added)}")
+
+        print(f"[OBJ] Moved actors from importer: {moved_actors}")
+
+        # Debug: dump a few actors
+        dump = 0
+        acts = self.renderer.GetActors(); acts.InitTraversal()
+        for _ in range(min(5, acts.GetNumberOfItems())):
+            a = acts.GetNextActor()
+            mp = a.GetMapper()
+            pd = mp.GetInput() if mp else None
+            if pd is None and mp and mp.GetInputConnection(0, 0):
+                try:
+                    alg = mp.GetInputAlgorithm()
+                    if alg:
+                        alg.Update()
+                        pd = mp.GetInput()
+                except Exception:
+                    pass
+            bounds = a.GetBounds() if a else ()
+            print(f"[DBG] Actor: tex={a.GetTexture() is not None}, "
+                  f"pts={(pd.GetNumberOfPoints() if isinstance(pd, vtk.vtkPolyData) else 'n/a')}, "
+                  f"bounds={bounds}")
+
+        # Remove importer-created renderers so they don’t overdraw your scene
+        for r in new_renderers:
+            try:
+                r.RemoveAllViewProps()
+            except Exception:
+                pass
+            self.vtk_widget.GetRenderWindow().RemoveRenderer(r)
+
+        rens = ren_win.GetRenderers(); rens.InitTraversal()
+        final_count = rens.GetNumberOfItems()
+        print(f"[OBJ] Renderers after cleanup: {final_count}")
+
+        # Cleanup temp files
+        for tmpf in [patched_obj, patched_mtl]:
+            try:
+                if tmpf and os.path.exists(tmpf):
+                    os.remove(tmpf)
+            except Exception:
+                pass
+
+        self.renderer.ResetCamera()
+        self.renderer.ResetCameraClippingRange()
+        ren_win.Render()
+        self.statusBar().showMessage("OBJ loaded with patched materials.")
+
+    ######################## LOAD MODEL METHOD ###########################
+    def load_model(self, filename):
+        '''Load a 3D model from the specified file.'''
+        # Clear current scene
+        # Clear current scene
+        self.renderer.RemoveAllViewProps()
+        ext = os.path.splitext(filename)[1].lower()
+
+        try:
+
+            if ext == ".obj":
+                # Use VTK OBJ importer to load MTL/PNG textures correctly
+                self.load_obj_with_textures(filename)
+
+            elif ext in [".stl", ".ply"]:
+
+            if ext == ".obj":
+                # Use VTK OBJ importer to load MTL/PNG textures correctly
+                self.load_obj_with_textures(filename)
+
+            elif ext in [".stl", ".ply"]:
+                mesh = trimesh.load(filename, force='mesh')
+                polydata = self.trimesh_to_vtk(mesh)
+
+                # Compute normals for better lighting/shading
+                normals = vtk.vtkPolyDataNormals()
+                normals.SetInputData(polydata)
+                normals.SplittingOff()
+                normals.ConsistencyOn()
+                normals.AutoOrientNormalsOn()
+                normals.Update()
+
+                # Compute normals for better lighting/shading
+                normals = vtk.vtkPolyDataNormals()
+                normals.SetInputData(polydata)
+                normals.SplittingOff()
+                normals.ConsistencyOn()
+                normals.AutoOrientNormalsOn()
+                normals.Update()
+
+                mapper = vtk.vtkPolyDataMapper()
+                mapper.SetInputConnection(normals.GetOutputPort())
+                mapper.SetInputConnection(normals.GetOutputPort())
+                actor = vtk.vtkActor()
+                actor.SetMapper(mapper)
+                self.renderer.AddActor(actor)
+
+                self.reset_view()
+
+
+            elif ext == ".las":
+                self.load_point_cloud(filename, load_las_as_vtk)
+
+            elif ext == ".e57":
+                self.load_point_cloud(filename, load_e57_as_vtk)
+
+            else:
+                self.statusBar().showMessage(f"Unsupported file format: {ext}")
+                self.statusBar().showMessage(f"Unsupported file format: {ext}")
+                print(f"Unsupported file format: {ext}")
+                return
+
+            # Apply current lighting and finalize view
+            # Apply current lighting and finalize view
+            self.apply_lighting_preset(self.current_lighting_preset)
+            self.statusBar().showMessage(f"Loaded: {os.path.basename(filename)}")
+            self.renderer.ResetCameraClippingRange()
+            self.update_model_info()
+            self.update_model_info()
+            self.vtk_widget.GetRenderWindow().Render()
+
+        except Exception as e:
+            self.statusBar().showMessage(f"Error loading model: {e}")
+            print(f"Error loading model: {e}")